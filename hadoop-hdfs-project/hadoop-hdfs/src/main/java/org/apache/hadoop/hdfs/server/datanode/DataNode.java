--- conflicted
+++ resolved
@@ -1179,12 +1179,9 @@
     saslClient = new SaslDataTransferClient(dnConf.conf, 
         dnConf.saslPropsResolver, dnConf.trustedChannelResolver);
     saslServer = new SaslDataTransferServer(dnConf, blockPoolTokenSecretManager);
-<<<<<<< HEAD
     // Initialize ErasureCoding worker
     ecWorker = new ErasureCodingWorker(conf, this);
-=======
     startMetricsLogger(conf);
->>>>>>> dfd807af
   }
 
   /**
@@ -3294,12 +3291,10 @@
     checkSuperuserPrivilege();
     spanReceiverHost.removeSpanReceiver(id);
   }
-<<<<<<< HEAD
   
   public ErasureCodingWorker getErasureCodingWorker(){
     return ecWorker;
-    
-=======
+  }
 
   /**
    * Get timeout value of each OOB type from configuration
@@ -3367,6 +3362,5 @@
   @VisibleForTesting
   ScheduledThreadPoolExecutor getMetricsLoggerTimer() {
     return metricsLoggerTimer;
->>>>>>> dfd807af
   }
 }