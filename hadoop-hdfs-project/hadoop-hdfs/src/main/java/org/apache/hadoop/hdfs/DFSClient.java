/**
 * Licensed to the Apache Software Foundation (ASF) under one
 * or more contributor license agreements.  See the NOTICE file
 * distributed with this work for additional information
 * regarding copyright ownership.  The ASF licenses this file
 * to you under the Apache License, Version 2.0 (the
 * "License"); you may not use this file except in compliance
 * with the License.  You may obtain a copy of the License at
 *
 *     http://www.apache.org/licenses/LICENSE-2.0
 *
 * Unless required by applicable law or agreed to in writing, software
 * distributed under the License is distributed on an "AS IS" BASIS,
 * WITHOUT WARRANTIES OR CONDITIONS OF ANY KIND, either express or implied.
 * See the License for the specific language governing permissions and
 * limitations under the License.
 */
package org.apache.hadoop.hdfs;

import java.io.BufferedOutputStream;
import java.io.Closeable;
import java.io.DataInputStream;
import java.io.DataOutputStream;
import java.io.FileNotFoundException;
import java.io.IOException;
import java.io.OutputStream;
import java.net.InetSocketAddress;
import java.net.Socket;
import java.net.URI;
import java.util.EnumSet;
import java.util.HashMap;
import java.util.List;
import java.util.Map;
import javax.net.SocketFactory;

import org.apache.commons.logging.Log;
import org.apache.commons.logging.LogFactory;
import org.apache.hadoop.classification.InterfaceAudience;
import org.apache.hadoop.conf.Configuration;
import org.apache.hadoop.fs.BlockLocation;
import org.apache.hadoop.fs.CommonConfigurationKeysPublic;
import org.apache.hadoop.fs.ContentSummary;
import org.apache.hadoop.fs.CreateFlag;
import org.apache.hadoop.fs.FSDataInputStream;
import org.apache.hadoop.fs.FSDataOutputStream;
import org.apache.hadoop.fs.FileAlreadyExistsException;
import org.apache.hadoop.fs.FileSystem;
import org.apache.hadoop.fs.FsServerDefaults;
import org.apache.hadoop.fs.FsStatus;
import org.apache.hadoop.fs.InvalidPathException;
import org.apache.hadoop.fs.MD5MD5CRC32FileChecksum;
import org.apache.hadoop.fs.Options;
import org.apache.hadoop.fs.ParentNotDirectoryException;
import org.apache.hadoop.fs.Path;
import org.apache.hadoop.fs.UnresolvedLinkException;
import org.apache.hadoop.fs.permission.FsPermission;
import static org.apache.hadoop.hdfs.DFSConfigKeys.*;
import org.apache.hadoop.hdfs.protocol.ClientProtocol;
import org.apache.hadoop.hdfs.protocol.CorruptFileBlocks;
import org.apache.hadoop.hdfs.protocol.DSQuotaExceededException;
import org.apache.hadoop.hdfs.protocol.DatanodeInfo;
import org.apache.hadoop.hdfs.protocol.DirectoryListing;
import org.apache.hadoop.hdfs.protocol.ExtendedBlock;
import org.apache.hadoop.hdfs.protocol.HdfsConstants;
import org.apache.hadoop.hdfs.protocol.HdfsConstants.DatanodeReportType;
import org.apache.hadoop.hdfs.protocol.HdfsConstants.SafeModeAction;
import org.apache.hadoop.hdfs.protocol.HdfsConstants.UpgradeAction;
import org.apache.hadoop.hdfs.protocol.HdfsFileStatus;
import org.apache.hadoop.hdfs.protocol.HdfsProtoUtil;
import org.apache.hadoop.hdfs.protocol.LocatedBlock;
import org.apache.hadoop.hdfs.protocol.LocatedBlocks;
import org.apache.hadoop.hdfs.protocol.NSQuotaExceededException;
import org.apache.hadoop.hdfs.protocol.UnresolvedPathException;
import org.apache.hadoop.hdfs.protocol.datatransfer.Op;
import org.apache.hadoop.hdfs.protocol.datatransfer.ReplaceDatanodeOnFailure;
import org.apache.hadoop.hdfs.protocol.datatransfer.Sender;
import org.apache.hadoop.hdfs.protocol.proto.DataTransferProtos.BlockOpResponseProto;
import org.apache.hadoop.hdfs.protocol.proto.DataTransferProtos.OpBlockChecksumResponseProto;
import org.apache.hadoop.hdfs.protocol.proto.DataTransferProtos.Status;
import org.apache.hadoop.hdfs.security.token.delegation.DelegationTokenIdentifier;
import org.apache.hadoop.hdfs.server.common.HdfsServerConstants;
import org.apache.hadoop.hdfs.server.common.UpgradeStatusReport;
import org.apache.hadoop.hdfs.server.namenode.NameNode;
import org.apache.hadoop.hdfs.server.namenode.SafeModeException;
import org.apache.hadoop.io.DataOutputBuffer;
import org.apache.hadoop.io.EnumSetWritable;
import org.apache.hadoop.io.IOUtils;
import org.apache.hadoop.io.MD5Hash;
import org.apache.hadoop.io.Text;
import org.apache.hadoop.io.retry.FailoverProxyProvider;
import org.apache.hadoop.io.retry.RetryPolicies;
import org.apache.hadoop.io.retry.RetryProxy;
import org.apache.hadoop.ipc.Client;
import org.apache.hadoop.ipc.RPC;
import org.apache.hadoop.ipc.RemoteException;
import org.apache.hadoop.net.NetUtils;
import org.apache.hadoop.security.AccessControlException;
import org.apache.hadoop.security.SecurityUtil;
import org.apache.hadoop.security.UserGroupInformation;
import org.apache.hadoop.security.token.SecretManager.InvalidToken;
import org.apache.hadoop.security.token.Token;
import org.apache.hadoop.security.token.TokenRenewer;
import org.apache.hadoop.util.Progressable;
import org.apache.hadoop.util.ReflectionUtils;

/********************************************************
 * DFSClient can connect to a Hadoop Filesystem and 
 * perform basic file tasks.  It uses the ClientProtocol
 * to communicate with a NameNode daemon, and connects 
 * directly to DataNodes to read/write block data.
 *
 * Hadoop DFS users should obtain an instance of 
 * DistributedFileSystem, which uses DFSClient to handle
 * filesystem tasks.
 *
 ********************************************************/
@InterfaceAudience.Private
public class DFSClient implements java.io.Closeable {
  public static final Log LOG = LogFactory.getLog(DFSClient.class);
  public static final long SERVER_DEFAULTS_VALIDITY_PERIOD = 60 * 60 * 1000L; // 1 hour
  static final int TCP_WINDOW_SIZE = 128 * 1024; // 128 KB
  final ClientProtocol namenode;
  private final InetSocketAddress nnAddress;
  final UserGroupInformation ugi;
  volatile boolean clientRunning = true;
  private volatile FsServerDefaults serverDefaults;
  private volatile long serverDefaultsLastUpdate;
  final String clientName;
  Configuration conf;
  SocketFactory socketFactory;
  final ReplaceDatanodeOnFailure dtpReplaceDatanodeOnFailure;
  final FileSystem.Statistics stats;
  final int hdfsTimeout;    // timeout value for a DFS operation.
  final LeaseRenewer leaserenewer;
  final SocketCache socketCache;
  final Conf dfsClientConf;

  /**
   * DFSClient configuration 
   */
  static class Conf {
    final int maxBlockAcquireFailures;
    final int confTime;
    final int ioBufferSize;
    final int bytesPerChecksum;
    final int writePacketSize;
    final int socketTimeout;
    final int socketCacheCapacity;
    /** Wait time window (in msec) if BlockMissingException is caught */
    final int timeWindow;
    final int nCachedConnRetry;
    final int nBlockWriteRetry;
    final int nBlockWriteLocateFollowingRetry;
    final long defaultBlockSize;
    final long prefetchSize;
    final short defaultReplication;
    final String taskId;
    final FsPermission uMask;

    Conf(Configuration conf) {
      maxBlockAcquireFailures = conf.getInt(
          DFS_CLIENT_MAX_BLOCK_ACQUIRE_FAILURES_KEY,
          DFS_CLIENT_MAX_BLOCK_ACQUIRE_FAILURES_DEFAULT);
      confTime = conf.getInt(DFS_DATANODE_SOCKET_WRITE_TIMEOUT_KEY,
          HdfsServerConstants.WRITE_TIMEOUT);
      ioBufferSize = conf.getInt(
          CommonConfigurationKeysPublic.IO_FILE_BUFFER_SIZE_KEY,
          CommonConfigurationKeysPublic.IO_FILE_BUFFER_SIZE_DEFAULT);
      bytesPerChecksum = conf.getInt(DFS_BYTES_PER_CHECKSUM_KEY,
          DFS_BYTES_PER_CHECKSUM_DEFAULT);
      socketTimeout = conf.getInt(DFS_CLIENT_SOCKET_TIMEOUT_KEY,
          HdfsServerConstants.READ_TIMEOUT);
      /** dfs.write.packet.size is an internal config variable */
      writePacketSize = conf.getInt(DFS_CLIENT_WRITE_PACKET_SIZE_KEY,
          DFS_CLIENT_WRITE_PACKET_SIZE_DEFAULT);
      defaultBlockSize = conf.getLong(DFS_BLOCK_SIZE_KEY,
          DFS_BLOCK_SIZE_DEFAULT);
      defaultReplication = (short) conf.getInt(
          DFS_REPLICATION_KEY, DFS_REPLICATION_DEFAULT);
      taskId = conf.get("mapreduce.task.attempt.id", "NONMAPREDUCE");
      socketCacheCapacity = conf.getInt(DFS_CLIENT_SOCKET_CACHE_CAPACITY_KEY,
          DFS_CLIENT_SOCKET_CACHE_CAPACITY_DEFAULT);
      prefetchSize = conf.getLong(DFS_CLIENT_READ_PREFETCH_SIZE_KEY,
          10 * defaultBlockSize);
      timeWindow = conf
          .getInt(DFS_CLIENT_RETRY_WINDOW_BASE, 3000);
      nCachedConnRetry = conf.getInt(DFS_CLIENT_CACHED_CONN_RETRY_KEY,
          DFS_CLIENT_CACHED_CONN_RETRY_DEFAULT);
      nBlockWriteRetry = conf.getInt(DFS_CLIENT_BLOCK_WRITE_RETRIES_KEY,
          DFS_CLIENT_BLOCK_WRITE_RETRIES_DEFAULT);
      nBlockWriteLocateFollowingRetry = conf
          .getInt(DFS_CLIENT_BLOCK_WRITE_LOCATEFOLLOWINGBLOCK_RETRIES_KEY,
              DFS_CLIENT_BLOCK_WRITE_LOCATEFOLLOWINGBLOCK_RETRIES_DEFAULT);
      uMask = FsPermission.getUMask(conf);
    }
  }
 
  Conf getConf() {
    return dfsClientConf;
  }
  
  /**
   * A map from file names to {@link DFSOutputStream} objects
   * that are currently being written by this client.
   * Note that a file can only be written by a single client.
   */
  private final Map<String, DFSOutputStream> filesBeingWritten
      = new HashMap<String, DFSOutputStream>();

  /**
   * Same as this(NameNode.getAddress(conf), conf);
   * @see #DFSClient(InetSocketAddress, Configuration)
   * @deprecated Deprecated at 0.21
   */
  @Deprecated
  public DFSClient(Configuration conf) throws IOException {
    this(NameNode.getAddress(conf), conf);
  }
  
  public DFSClient(InetSocketAddress address, Configuration conf) throws IOException {
    this(NameNode.getUri(address), conf);
  }

  /**
   * Same as this(nameNodeAddr, conf, null);
   * @see #DFSClient(InetSocketAddress, Configuration, org.apache.hadoop.fs.FileSystem.Statistics)
   */
  public DFSClient(URI nameNodeAddr, Configuration conf
      ) throws IOException {
    this(nameNodeAddr, conf, null);
  }

  /**
   * Same as this(nameNodeAddr, null, conf, stats);
   * @see #DFSClient(InetSocketAddress, ClientProtocol, Configuration, org.apache.hadoop.fs.FileSystem.Statistics) 
   */
  public DFSClient(URI nameNodeAddr, Configuration conf,
                   FileSystem.Statistics stats)
    throws IOException {
    this(nameNodeAddr, null, conf, stats);
  }
  
  /** 
   * Create a new DFSClient connected to the given nameNodeAddr or rpcNamenode.
   * Exactly one of nameNodeAddr or rpcNamenode must be null.
   */
  DFSClient(URI nameNodeUri, ClientProtocol rpcNamenode,
      Configuration conf, FileSystem.Statistics stats)
    throws IOException {
    // Copy only the required DFSClient configuration
    this.dfsClientConf = new Conf(conf);
    this.conf = conf;
    this.stats = stats;
    this.nnAddress = nameNodeAddr;
    this.socketFactory = NetUtils.getSocketFactory(conf, ClientProtocol.class);
    this.dtpReplaceDatanodeOnFailure = ReplaceDatanodeOnFailure.get(conf);

    // The hdfsTimeout is currently the same as the ipc timeout 
    this.hdfsTimeout = Client.getTimeout(conf);
    this.ugi = UserGroupInformation.getCurrentUser();
    
    final String authority = nameNodeUri == null? "null": nameNodeUri.getAuthority();
    this.leaserenewer = LeaseRenewer.getInstance(authority, ugi, this);
    this.clientName = leaserenewer.getClientName(dfsClientConf.taskId);
    
    this.socketCache = new SocketCache(dfsClientConf.socketCacheCapacity);
<<<<<<< HEAD
    
    Class<?> failoverProxyProviderClass = getFailoverProxyProviderClass(authority, conf);
    
    if (nameNodeUri != null && failoverProxyProviderClass != null) {
      FailoverProxyProvider failoverProxyProvider = (FailoverProxyProvider)
          ReflectionUtils.newInstance(failoverProxyProviderClass, conf);
      this.namenode = (ClientProtocol)RetryProxy.create(ClientProtocol.class,
          failoverProxyProvider, RetryPolicies.failoverOnNetworkException(1));
    } else if (nameNodeUri != null && rpcNamenode == null) {
      this.namenode = DFSUtil.createNamenode(NameNode.getAddress(nameNodeUri), conf);
    } else if (nameNodeUri == null && rpcNamenode != null) {
=======
    if (nameNodeAddr != null && rpcNamenode == null) {
      this.namenode = DFSUtil.createNamenode(nameNodeAddr, conf, ugi);
    } else if (nameNodeAddr == null && rpcNamenode != null) {
>>>>>>> bd21ddcb
      //This case is used for testing.
      this.namenode = rpcNamenode;
    } else {
      throw new IllegalArgumentException(
          "Expecting exactly one of nameNodeAddr and rpcNamenode being null: "
          + "nameNodeAddr=" + nameNodeUri + ", rpcNamenode=" + rpcNamenode);
    }
  }
  
  private Class<?> getFailoverProxyProviderClass(String authority, Configuration conf)
      throws IOException {
    String configKey = DFS_CLIENT_FAILOVER_PROXY_PROVIDER_KEY_PREFIX + "." + authority;
    try {
      return conf.getClass(configKey, null);
    } catch (RuntimeException e) {
      if (e.getCause() instanceof ClassNotFoundException) {
        throw new IOException("Could not load failover proxy provider class "
            + conf.get(configKey) + " which is configured for authority " + authority,
            e);
      } else {
        throw e;
      }
    }
  }

  /**
   * Return the number of times the client should go back to the namenode
   * to retrieve block locations when reading.
   */
  int getMaxBlockAcquireFailures() {
    return dfsClientConf.maxBlockAcquireFailures;
  }

  /**
   * Return the timeout that clients should use when writing to datanodes.
   * @param numNodes the number of nodes in the pipeline.
   */
  int getDatanodeWriteTimeout(int numNodes) {
    return (dfsClientConf.confTime > 0) ?
      (dfsClientConf.confTime + HdfsServerConstants.WRITE_TIMEOUT_EXTENSION * numNodes) : 0;
  }

  int getDatanodeReadTimeout(int numNodes) {
    return dfsClientConf.socketTimeout > 0 ?
        (HdfsServerConstants.READ_TIMEOUT_EXTENSION * numNodes +
            dfsClientConf.socketTimeout) : 0;
  }
  
  int getHdfsTimeout() {
    return hdfsTimeout;
  }
  
  String getClientName() {
    return clientName;
  }

  void checkOpen() throws IOException {
    if (!clientRunning) {
      IOException result = new IOException("Filesystem closed");
      throw result;
    }
  }

  /** Put a file. */
  void putFileBeingWritten(final String src, final DFSOutputStream out) {
    synchronized(filesBeingWritten) {
      filesBeingWritten.put(src, out);
    }
  }

  /** Remove a file. */
  void removeFileBeingWritten(final String src) {
    synchronized(filesBeingWritten) {
      filesBeingWritten.remove(src);
    }
  }

  /** Is file-being-written map empty? */
  boolean isFilesBeingWrittenEmpty() {
    synchronized(filesBeingWritten) {
      return filesBeingWritten.isEmpty();
    }
  }
  
  /** @return true if the client is running */
  boolean isClientRunning() {
    return clientRunning;
  }

  /** Renew leases */
  void renewLease() throws IOException {
    if (clientRunning && !isFilesBeingWrittenEmpty()) {
      namenode.renewLease(clientName);
    }
  }
  
  /**
   * Close connections the Namenode.
   * The namenode variable is either a rpcProxy passed by a test or 
   * created using the protocolTranslator which is closeable.
   * If closeable then call close, else close using RPC.stopProxy().
   */
  void closeConnectionToNamenode() {
    if (namenode instanceof Closeable) {
      try {
        ((Closeable) namenode).close();
        return;
      } catch (IOException e) {
        // fall through - lets try the stopProxy
        LOG.warn("Exception closing namenode, stopping the proxy");
      }     
    }
    RPC.stopProxy(namenode);
  }
  
  /** Abort and release resources held.  Ignore all errors. */
  void abort() {
    clientRunning = false;
    closeAllFilesBeingWritten(true);
    closeConnectionToNamenode();
  }

  /** Close/abort all files being written. */
  private void closeAllFilesBeingWritten(final boolean abort) {
    for(;;) {
      final String src;
      final DFSOutputStream out;
      synchronized(filesBeingWritten) {
        if (filesBeingWritten.isEmpty()) {
          return;
        }
        src = filesBeingWritten.keySet().iterator().next();
        out = filesBeingWritten.remove(src);
      }
      if (out != null) {
        try {
          if (abort) {
            out.abort();
          } else {
            out.close();
          }
        } catch(IOException ie) {
          LOG.error("Failed to " + (abort? "abort": "close") + " file " + src,
              ie);
        }
      }
    }
  }

  /**
   * Close the file system, abandoning all of the leases and files being
   * created and close connections to the namenode.
   */
  public synchronized void close() throws IOException {
    if(clientRunning) {
      closeAllFilesBeingWritten(false);
      clientRunning = false;
      leaserenewer.closeClient(this);
      // close connections to the namenode
      closeConnectionToNamenode();
    }
  }

  /**
   * Get the default block size for this cluster
   * @return the default block size in bytes
   */
  public long getDefaultBlockSize() {
    return dfsClientConf.defaultBlockSize;
  }
    
  /**
   * @see ClientProtocol#getPreferredBlockSize(String)
   */
  public long getBlockSize(String f) throws IOException {
    try {
      return namenode.getPreferredBlockSize(f);
    } catch (IOException ie) {
      LOG.warn("Problem getting block size", ie);
      throw ie;
    }
  }

  /**
   * Get server default values for a number of configuration params.
   * @see ClientProtocol#getServerDefaults()
   */
  public FsServerDefaults getServerDefaults() throws IOException {
    long now = System.currentTimeMillis();
    if (now - serverDefaultsLastUpdate > SERVER_DEFAULTS_VALIDITY_PERIOD) {
      serverDefaults = namenode.getServerDefaults();
      serverDefaultsLastUpdate = now;
    }
    return serverDefaults;
  }
  
  /**
   * @see ClientProtocol#getDelegationToken(Text)
   */
  public Token<DelegationTokenIdentifier> getDelegationToken(Text renewer)
      throws IOException {
    Token<DelegationTokenIdentifier> result =
      namenode.getDelegationToken(renewer);
    SecurityUtil.setTokenService(result, nnAddress);
    LOG.info("Created " + DelegationTokenIdentifier.stringifyToken(result));
    return result;
  }

  /**
   * Renew a delegation token
   * @param token the token to renew
   * @return the new expiration time
   * @throws InvalidToken
   * @throws IOException
   * @deprecated Use Token.renew instead.
   */
  public long renewDelegationToken(Token<DelegationTokenIdentifier> token)
      throws InvalidToken, IOException {
    LOG.info("Renewing " + DelegationTokenIdentifier.stringifyToken(token));
    try {
      return token.renew(conf);
    } catch (InterruptedException ie) {                                       
      throw new RuntimeException("caught interrupted", ie);
    } catch (RemoteException re) {
      throw re.unwrapRemoteException(InvalidToken.class,
                                     AccessControlException.class);
    }
  }

  /**
   * Cancel a delegation token
   * @param token the token to cancel
   * @throws InvalidToken
   * @throws IOException
   * @deprecated Use Token.cancel instead.
   */
  public void cancelDelegationToken(Token<DelegationTokenIdentifier> token)
      throws InvalidToken, IOException {
    LOG.info("Cancelling " + DelegationTokenIdentifier.stringifyToken(token));
    try {
      token.cancel(conf);
     } catch (InterruptedException ie) {                                       
      throw new RuntimeException("caught interrupted", ie);
    } catch (RemoteException re) {
      throw re.unwrapRemoteException(InvalidToken.class,
                                     AccessControlException.class);
    }
  }
  
  @InterfaceAudience.Private
  public static class Renewer extends TokenRenewer {
    
    @Override
    public boolean handleKind(Text kind) {
      return DelegationTokenIdentifier.HDFS_DELEGATION_KIND.equals(kind);
    }

    @SuppressWarnings("unchecked")
    @Override
    public long renew(Token<?> token, Configuration conf) throws IOException {
      Token<DelegationTokenIdentifier> delToken = 
          (Token<DelegationTokenIdentifier>) token;
      LOG.info("Renewing " + 
               DelegationTokenIdentifier.stringifyToken(delToken));
      ClientProtocol nn = 
        DFSUtil.createNamenode
           (NameNode.getAddress(token.getService().toString()),
            conf, UserGroupInformation.getCurrentUser());
      try {
        return nn.renewDelegationToken(delToken);
      } catch (RemoteException re) {
        throw re.unwrapRemoteException(InvalidToken.class, 
                                       AccessControlException.class);
      }
    }

    @SuppressWarnings("unchecked")
    @Override
    public void cancel(Token<?> token, Configuration conf) throws IOException {
      Token<DelegationTokenIdentifier> delToken = 
          (Token<DelegationTokenIdentifier>) token;
      LOG.info("Cancelling " + 
               DelegationTokenIdentifier.stringifyToken(delToken));
      ClientProtocol nn = DFSUtil.createNamenode(
          NameNode.getAddress(token.getService().toString()), conf,
          UserGroupInformation.getCurrentUser());
      try {
        nn.cancelDelegationToken(delToken);
      } catch (RemoteException re) {
        throw re.unwrapRemoteException(InvalidToken.class,
            AccessControlException.class);
      }
    }

    @Override
    public boolean isManaged(Token<?> token) throws IOException {
      return true;
    }
    
  }

  /**
   * Report corrupt blocks that were discovered by the client.
   * @see ClientProtocol#reportBadBlocks(LocatedBlock[])
   */
  public void reportBadBlocks(LocatedBlock[] blocks) throws IOException {
    namenode.reportBadBlocks(blocks);
  }
  
  public short getDefaultReplication() {
    return dfsClientConf.defaultReplication;
  }

  /**
   * @see ClientProtocol#getBlockLocations(String, long, long)
   */
  static LocatedBlocks callGetBlockLocations(ClientProtocol namenode,
      String src, long start, long length) 
      throws IOException {
    try {
      return namenode.getBlockLocations(src, start, length);
    } catch(RemoteException re) {
      throw re.unwrapRemoteException(AccessControlException.class,
                                     FileNotFoundException.class,
                                     UnresolvedPathException.class);
    }
  }

  /**
   * Recover a file's lease
   * @param src a file's path
   * @return true if the file is already closed
   * @throws IOException
   */
  boolean recoverLease(String src) throws IOException {
    checkOpen();

    try {
      return namenode.recoverLease(src, clientName);
    } catch (RemoteException re) {
      throw re.unwrapRemoteException(FileNotFoundException.class,
                                     AccessControlException.class);
    }
  }

  /**
   * Get block location info about file
   * 
   * getBlockLocations() returns a list of hostnames that store 
   * data for a specific file region.  It returns a set of hostnames
   * for every block within the indicated region.
   *
   * This function is very useful when writing code that considers
   * data-placement when performing operations.  For example, the
   * MapReduce system tries to schedule tasks on the same machines
   * as the data-block the task processes. 
   */
  public BlockLocation[] getBlockLocations(String src, long start, 
    long length) throws IOException, UnresolvedLinkException {
    LocatedBlocks blocks = callGetBlockLocations(namenode, src, start, length);
    return DFSUtil.locatedBlocks2Locations(blocks);
  }
  
  public DFSInputStream open(String src) 
      throws IOException, UnresolvedLinkException {
    return open(src, dfsClientConf.ioBufferSize, true, null);
  }

  /**
   * Create an input stream that obtains a nodelist from the
   * namenode, and then reads from all the right places.  Creates
   * inner subclass of InputStream that does the right out-of-band
   * work.
   * @deprecated Use {@link #open(String, int, boolean)} instead.
   */
  @Deprecated
  public DFSInputStream open(String src, int buffersize, boolean verifyChecksum,
                             FileSystem.Statistics stats)
      throws IOException, UnresolvedLinkException {
    return open(src, buffersize, verifyChecksum);
  }
  

  /**
   * Create an input stream that obtains a nodelist from the
   * namenode, and then reads from all the right places.  Creates
   * inner subclass of InputStream that does the right out-of-band
   * work.
   */
  public DFSInputStream open(String src, int buffersize, boolean verifyChecksum)
      throws IOException, UnresolvedLinkException {
    checkOpen();
    //    Get block info from namenode
    return new DFSInputStream(this, src, buffersize, verifyChecksum);
  }

  /**
   * Get the namenode associated with this DFSClient object
   * @return the namenode associated with this DFSClient object
   */
  public ClientProtocol getNamenode() {
    return namenode;
  }
  
  /**
   * Call {@link #create(String, boolean, short, long, Progressable)} with
   * default <code>replication</code> and <code>blockSize<code> and null <code>
   * progress</code>.
   */
  public OutputStream create(String src, boolean overwrite) 
      throws IOException {
    return create(src, overwrite, dfsClientConf.defaultReplication,
        dfsClientConf.defaultBlockSize, null);
  }
    
  /**
   * Call {@link #create(String, boolean, short, long, Progressable)} with
   * default <code>replication</code> and <code>blockSize<code>.
   */
  public OutputStream create(String src, 
                             boolean overwrite,
                             Progressable progress) throws IOException {
    return create(src, overwrite, dfsClientConf.defaultReplication,
        dfsClientConf.defaultBlockSize, progress);
  }
    
  /**
   * Call {@link #create(String, boolean, short, long, Progressable)} with
   * null <code>progress</code>.
   */
  public OutputStream create(String src, 
                             boolean overwrite, 
                             short replication,
                             long blockSize) throws IOException {
    return create(src, overwrite, replication, blockSize, null);
  }

  /**
   * Call {@link #create(String, boolean, short, long, Progressable, int)}
   * with default bufferSize.
   */
  public OutputStream create(String src, boolean overwrite, short replication,
      long blockSize, Progressable progress) throws IOException {
    return create(src, overwrite, replication, blockSize, progress,
        dfsClientConf.ioBufferSize);
  }

  /**
   * Call {@link #create(String, FsPermission, EnumSet, short, long, 
   * Progressable, int)} with default <code>permission</code>
   * {@link FsPermission#getDefault()}.
   * 
   * @param src File name
   * @param overwrite overwrite an existing file if true
   * @param replication replication factor for the file
   * @param blockSize maximum block size
   * @param progress interface for reporting client progress
   * @param buffersize underlying buffersize
   * 
   * @return output stream
   */
  public OutputStream create(String src,
                             boolean overwrite,
                             short replication,
                             long blockSize,
                             Progressable progress,
                             int buffersize)
      throws IOException {
    return create(src, FsPermission.getDefault(),
        overwrite ? EnumSet.of(CreateFlag.CREATE, CreateFlag.OVERWRITE)
            : EnumSet.of(CreateFlag.CREATE), replication, blockSize, progress,
        buffersize);
  }

  /**
   * Call {@link #create(String, FsPermission, EnumSet, boolean, short, 
   * long, Progressable, int)} with <code>createParent</code> set to true.
   */
  public OutputStream create(String src, 
                             FsPermission permission,
                             EnumSet<CreateFlag> flag, 
                             short replication,
                             long blockSize,
                             Progressable progress,
                             int buffersize)
      throws IOException {
    return create(src, permission, flag, true,
        replication, blockSize, progress, buffersize);
  }

  /**
   * Create a new dfs file with the specified block replication 
   * with write-progress reporting and return an output stream for writing
   * into the file.  
   * 
   * @param src File name
   * @param permission The permission of the directory being created.
   *          If null, use default permission {@link FsPermission#getDefault()}
   * @param flag indicates create a new file or create/overwrite an
   *          existing file or append to an existing file
   * @param createParent create missing parent directory if true
   * @param replication block replication
   * @param blockSize maximum block size
   * @param progress interface for reporting client progress
   * @param buffersize underlying buffer size 
   * 
   * @return output stream
   * 
   * @see ClientProtocol#create(String, FsPermission, String, EnumSetWritable,
   * boolean, short, long) for detailed description of exceptions thrown
   */
  public OutputStream create(String src, 
                             FsPermission permission,
                             EnumSet<CreateFlag> flag, 
                             boolean createParent,
                             short replication,
                             long blockSize,
                             Progressable progress,
                             int buffersize)
    throws IOException {
    checkOpen();
    if (permission == null) {
      permission = FsPermission.getDefault();
    }
    FsPermission masked = permission.applyUMask(dfsClientConf.uMask);
    if(LOG.isDebugEnabled()) {
      LOG.debug(src + ": masked=" + masked);
    }
    final DFSOutputStream result = new DFSOutputStream(this, src, masked, flag,
        createParent, replication, blockSize, progress, buffersize,
        dfsClientConf.bytesPerChecksum);
    leaserenewer.put(src, result, this);
    return result;
  }
  
  /**
   * Append to an existing file if {@link CreateFlag#APPEND} is present
   */
  private DFSOutputStream primitiveAppend(String src, EnumSet<CreateFlag> flag,
      int buffersize, Progressable progress) throws IOException {
    if (flag.contains(CreateFlag.APPEND)) {
      HdfsFileStatus stat = getFileInfo(src);
      if (stat == null) { // No file to append to
        // New file needs to be created if create option is present
        if (!flag.contains(CreateFlag.CREATE)) {
          throw new FileNotFoundException("failed to append to non-existent file "
              + src + " on client " + clientName);
        }
        return null;
      }
      return callAppend(stat, src, buffersize, progress);
    }
    return null;
  }
  
  /**
   * Same as {{@link #create(String, FsPermission, EnumSet, short, long,
   *  Progressable, int)} except that the permission
   *  is absolute (ie has already been masked with umask.
   */
  public OutputStream primitiveCreate(String src, 
                             FsPermission absPermission,
                             EnumSet<CreateFlag> flag,
                             boolean createParent,
                             short replication,
                             long blockSize,
                             Progressable progress,
                             int buffersize,
                             int bytesPerChecksum)
      throws IOException, UnresolvedLinkException {
    checkOpen();
    CreateFlag.validate(flag);
    DFSOutputStream result = primitiveAppend(src, flag, buffersize, progress);
    if (result == null) {
      result = new DFSOutputStream(this, src, absPermission,
          flag, createParent, replication, blockSize, progress, buffersize,
          bytesPerChecksum);
    }
    leaserenewer.put(src, result, this);
    return result;
  }
  
  /**
   * Creates a symbolic link.
   * 
   * @see ClientProtocol#createSymlink(String, String,FsPermission, boolean) 
   */
  public void createSymlink(String target, String link, boolean createParent)
      throws IOException {
    try {
      FsPermission dirPerm = 
          FsPermission.getDefault().applyUMask(dfsClientConf.uMask); 
      namenode.createSymlink(target, link, dirPerm, createParent);
    } catch (RemoteException re) {
      throw re.unwrapRemoteException(AccessControlException.class,
                                     FileAlreadyExistsException.class, 
                                     FileNotFoundException.class,
                                     ParentNotDirectoryException.class,
                                     NSQuotaExceededException.class, 
                                     DSQuotaExceededException.class,
                                     UnresolvedPathException.class);
    }
  }

  /**
   * Resolve the *first* symlink, if any, in the path.
   * 
   * @see ClientProtocol#getLinkTarget(String)
   */
  public String getLinkTarget(String path) throws IOException { 
    checkOpen();
    try {
      return namenode.getLinkTarget(path);
    } catch (RemoteException re) {
      throw re.unwrapRemoteException(AccessControlException.class,
                                     FileNotFoundException.class);
    }
  }

  /** Method to get stream returned by append call */
  private DFSOutputStream callAppend(HdfsFileStatus stat, String src,
      int buffersize, Progressable progress) throws IOException {
    LocatedBlock lastBlock = null;
    try {
      lastBlock = namenode.append(src, clientName);
    } catch(RemoteException re) {
      throw re.unwrapRemoteException(AccessControlException.class,
                                     FileNotFoundException.class,
                                     SafeModeException.class,
                                     DSQuotaExceededException.class,
                                     UnsupportedOperationException.class,
                                     UnresolvedPathException.class);
    }
    return new DFSOutputStream(this, src, buffersize, progress,
        lastBlock, stat, dfsClientConf.bytesPerChecksum);
  }
  
  /**
   * Append to an existing HDFS file.  
   * 
   * @param src file name
   * @param buffersize buffer size
   * @param progress for reporting write-progress; null is acceptable.
   * @param statistics file system statistics; null is acceptable.
   * @return an output stream for writing into the file
   * 
   * @see ClientProtocol#append(String, String) 
   */
  public FSDataOutputStream append(final String src, final int buffersize,
      final Progressable progress, final FileSystem.Statistics statistics
      ) throws IOException {
    final DFSOutputStream out = append(src, buffersize, progress);
    return new FSDataOutputStream(out, statistics, out.getInitialLen());
  }

  private DFSOutputStream append(String src, int buffersize, Progressable progress) 
      throws IOException {
    checkOpen();
    HdfsFileStatus stat = getFileInfo(src);
    if (stat == null) { // No file found
      throw new FileNotFoundException("failed to append to non-existent file "
          + src + " on client " + clientName);
    }
    final DFSOutputStream result = callAppend(stat, src, buffersize, progress);
    leaserenewer.put(src, result, this);
    return result;
  }

  /**
   * Set replication for an existing file.
   * @param src file name
   * @param replication
   * 
   * @see ClientProtocol#setReplication(String, short)
   */
  public boolean setReplication(String src, short replication)
      throws IOException {
    try {
      return namenode.setReplication(src, replication);
    } catch(RemoteException re) {
      throw re.unwrapRemoteException(AccessControlException.class,
                                     FileNotFoundException.class,
                                     SafeModeException.class,
                                     DSQuotaExceededException.class,
                                     UnresolvedPathException.class);
    }
  }

  /**
   * Rename file or directory.
   * @see ClientProtocol#rename(String, String)
   * @deprecated Use {@link #rename(String, String, Options.Rename...)} instead.
   */
  @Deprecated
  public boolean rename(String src, String dst) throws IOException {
    checkOpen();
    try {
      return namenode.rename(src, dst);
    } catch(RemoteException re) {
      throw re.unwrapRemoteException(AccessControlException.class,
                                     NSQuotaExceededException.class,
                                     DSQuotaExceededException.class,
                                     UnresolvedPathException.class);
    }
  }

  /**
   * Move blocks from src to trg and delete src
   * See {@link ClientProtocol#concat(String, String [])}. 
   */
  public void concat(String trg, String [] srcs) throws IOException {
    checkOpen();
    try {
      namenode.concat(trg, srcs);
    } catch(RemoteException re) {
      throw re.unwrapRemoteException(AccessControlException.class,
                                     UnresolvedPathException.class);
    }
  }
  /**
   * Rename file or directory.
   * @see ClientProtocol#rename2(String, String, Options.Rename...)
   */
  public void rename(String src, String dst, Options.Rename... options)
      throws IOException {
    checkOpen();
    try {
      namenode.rename2(src, dst, options);
    } catch(RemoteException re) {
      throw re.unwrapRemoteException(AccessControlException.class,
                                     DSQuotaExceededException.class,
                                     FileAlreadyExistsException.class,
                                     FileNotFoundException.class,
                                     ParentNotDirectoryException.class,
                                     SafeModeException.class,
                                     NSQuotaExceededException.class,
                                     UnresolvedPathException.class);
    }
  }
  /**
   * Delete file or directory.
   * See {@link ClientProtocol#delete(String)}. 
   */
  @Deprecated
  public boolean delete(String src) throws IOException {
    checkOpen();
    return namenode.delete(src, true);
  }

  /**
   * delete file or directory.
   * delete contents of the directory if non empty and recursive 
   * set to true
   *
   * @see ClientProtocol#delete(String, boolean)
   */
  public boolean delete(String src, boolean recursive) throws IOException {
    checkOpen();
    try {
      return namenode.delete(src, recursive);
    } catch(RemoteException re) {
      throw re.unwrapRemoteException(AccessControlException.class,
                                     FileNotFoundException.class,
                                     SafeModeException.class,
                                     UnresolvedPathException.class);
    }
  }
  
  /** Implemented using getFileInfo(src)
   */
  public boolean exists(String src) throws IOException {
    checkOpen();
    return getFileInfo(src) != null;
  }

  /**
   * Get a partial listing of the indicated directory
   * No block locations need to be fetched
   */
  public DirectoryListing listPaths(String src,  byte[] startAfter)
    throws IOException {
    return listPaths(src, startAfter, false);
  }
  
  /**
   * Get a partial listing of the indicated directory
   *
   * Recommend to use HdfsFileStatus.EMPTY_NAME as startAfter
   * if the application wants to fetch a listing starting from
   * the first entry in the directory
   *
   * @see ClientProtocol#getListing(String, byte[], boolean)
   */
  public DirectoryListing listPaths(String src,  byte[] startAfter,
      boolean needLocation) 
    throws IOException {
    checkOpen();
    try {
      return namenode.getListing(src, startAfter, needLocation);
    } catch(RemoteException re) {
      throw re.unwrapRemoteException(AccessControlException.class,
                                     FileNotFoundException.class,
                                     UnresolvedPathException.class);
    }
  }

  /**
   * Get the file info for a specific file or directory.
   * @param src The string representation of the path to the file
   * @return object containing information regarding the file
   *         or null if file not found
   *         
   * @see ClientProtocol#getFileInfo(String) for description of exceptions
   */
  public HdfsFileStatus getFileInfo(String src) throws IOException {
    checkOpen();
    try {
      return namenode.getFileInfo(src);
    } catch(RemoteException re) {
      throw re.unwrapRemoteException(AccessControlException.class,
                                     FileNotFoundException.class,
                                     UnresolvedPathException.class);
    }
  }

  /**
   * Get the file info for a specific file or directory. If src
   * refers to a symlink then the FileStatus of the link is returned.
   * @param src path to a file or directory.
   * 
   * For description of exceptions thrown 
   * @see ClientProtocol#getFileLinkInfo(String)
   */
  public HdfsFileStatus getFileLinkInfo(String src) throws IOException {
    checkOpen();
    try {
      return namenode.getFileLinkInfo(src);
    } catch(RemoteException re) {
      throw re.unwrapRemoteException(AccessControlException.class,
                                     UnresolvedPathException.class);
     }
   }

  /**
   * Get the checksum of a file.
   * @param src The file path
   * @return The checksum 
   * @see DistributedFileSystem#getFileChecksum(Path)
   */
  public MD5MD5CRC32FileChecksum getFileChecksum(String src) throws IOException {
    checkOpen();
    return getFileChecksum(src, namenode, socketFactory, dfsClientConf.socketTimeout);    
  }

  /**
   * Get the checksum of a file.
   * @param src The file path
   * @return The checksum 
   */
  public static MD5MD5CRC32FileChecksum getFileChecksum(String src,
      ClientProtocol namenode, SocketFactory socketFactory, int socketTimeout
      ) throws IOException {
    //get all block locations
    LocatedBlocks blockLocations = callGetBlockLocations(namenode, src, 0, Long.MAX_VALUE);
    if (null == blockLocations) {
      throw new FileNotFoundException("File does not exist: " + src);
    }
    List<LocatedBlock> locatedblocks = blockLocations.getLocatedBlocks();
    final DataOutputBuffer md5out = new DataOutputBuffer();
    int bytesPerCRC = 0;
    long crcPerBlock = 0;
    boolean refetchBlocks = false;
    int lastRetriedIndex = -1;

    //get block checksum for each block
    for(int i = 0; i < locatedblocks.size(); i++) {
      if (refetchBlocks) {  // refetch to get fresh tokens
        blockLocations = callGetBlockLocations(namenode, src, 0, Long.MAX_VALUE);
        if (null == blockLocations) {
          throw new FileNotFoundException("File does not exist: " + src);
        }
        locatedblocks = blockLocations.getLocatedBlocks();
        refetchBlocks = false;
      }
      LocatedBlock lb = locatedblocks.get(i);
      final ExtendedBlock block = lb.getBlock();
      final DatanodeInfo[] datanodes = lb.getLocations();
      
      //try each datanode location of the block
      final int timeout = 3000 * datanodes.length + socketTimeout;
      boolean done = false;
      for(int j = 0; !done && j < datanodes.length; j++) {
        Socket sock = null;
        DataOutputStream out = null;
        DataInputStream in = null;
        
        try {
          //connect to a datanode
          sock = socketFactory.createSocket();
          NetUtils.connect(sock,
              NetUtils.createSocketAddr(datanodes[j].getName()), timeout);
          sock.setSoTimeout(timeout);

          out = new DataOutputStream(
              new BufferedOutputStream(NetUtils.getOutputStream(sock), 
                                       HdfsConstants.SMALL_BUFFER_SIZE));
          in = new DataInputStream(NetUtils.getInputStream(sock));

          if (LOG.isDebugEnabled()) {
            LOG.debug("write to " + datanodes[j].getName() + ": "
                + Op.BLOCK_CHECKSUM + ", block=" + block);
          }
          // get block MD5
          new Sender(out).blockChecksum(block, lb.getBlockToken());

          final BlockOpResponseProto reply =
            BlockOpResponseProto.parseFrom(HdfsProtoUtil.vintPrefixed(in));

          if (reply.getStatus() != Status.SUCCESS) {
            if (reply.getStatus() == Status.ERROR_ACCESS_TOKEN
                && i > lastRetriedIndex) {
              if (LOG.isDebugEnabled()) {
                LOG.debug("Got access token error in response to OP_BLOCK_CHECKSUM "
                    + "for file " + src + " for block " + block
                    + " from datanode " + datanodes[j].getName()
                    + ". Will retry the block once.");
              }
              lastRetriedIndex = i;
              done = true; // actually it's not done; but we'll retry
              i--; // repeat at i-th block
              refetchBlocks = true;
              break;
            } else {
              throw new IOException("Bad response " + reply + " for block "
                  + block + " from datanode " + datanodes[j].getName());
            }
          }
          
          OpBlockChecksumResponseProto checksumData =
            reply.getChecksumResponse();

          //read byte-per-checksum
          final int bpc = checksumData.getBytesPerCrc();
          if (i == 0) { //first block
            bytesPerCRC = bpc;
          }
          else if (bpc != bytesPerCRC) {
            throw new IOException("Byte-per-checksum not matched: bpc=" + bpc
                + " but bytesPerCRC=" + bytesPerCRC);
          }
          
          //read crc-per-block
          final long cpb = checksumData.getCrcPerBlock();
          if (locatedblocks.size() > 1 && i == 0) {
            crcPerBlock = cpb;
          }

          //read md5
          final MD5Hash md5 = new MD5Hash(
              checksumData.getMd5().toByteArray());
          md5.write(md5out);
          
          done = true;

          if (LOG.isDebugEnabled()) {
            if (i == 0) {
              LOG.debug("set bytesPerCRC=" + bytesPerCRC
                  + ", crcPerBlock=" + crcPerBlock);
            }
            LOG.debug("got reply from " + datanodes[j].getName()
                + ": md5=" + md5);
          }
        } catch (IOException ie) {
          LOG.warn("src=" + src + ", datanodes[" + j + "].getName()="
              + datanodes[j].getName(), ie);
        } finally {
          IOUtils.closeStream(in);
          IOUtils.closeStream(out);
          IOUtils.closeSocket(sock);        
        }
      }

      if (!done) {
        throw new IOException("Fail to get block MD5 for " + block);
      }
    }

    //compute file MD5
    final MD5Hash fileMD5 = MD5Hash.digest(md5out.getData()); 
    return new MD5MD5CRC32FileChecksum(bytesPerCRC, crcPerBlock, fileMD5);
  }

  /**
   * Set permissions to a file or directory.
   * @param src path name.
   * @param permission
   * 
   * @see ClientProtocol#setPermission(String, FsPermission)
   */
  public void setPermission(String src, FsPermission permission)
      throws IOException {
    checkOpen();
    try {
      namenode.setPermission(src, permission);
    } catch(RemoteException re) {
      throw re.unwrapRemoteException(AccessControlException.class,
                                     FileNotFoundException.class,
                                     SafeModeException.class,
                                     UnresolvedPathException.class);
    }
  }

  /**
   * Set file or directory owner.
   * @param src path name.
   * @param username user id.
   * @param groupname user group.
   * 
   * @see ClientProtocol#setOwner(String, String, String)
   */
  public void setOwner(String src, String username, String groupname)
      throws IOException {
    checkOpen();
    try {
      namenode.setOwner(src, username, groupname);
    } catch(RemoteException re) {
      throw re.unwrapRemoteException(AccessControlException.class,
                                     FileNotFoundException.class,
                                     SafeModeException.class,
                                     UnresolvedPathException.class);                                   
    }
  }

  /**
   * @see ClientProtocol#getStats()
   */
  public FsStatus getDiskStatus() throws IOException {
    long rawNums[] = namenode.getStats();
    return new FsStatus(rawNums[0], rawNums[1], rawNums[2]);
  }

  /**
   * Returns count of blocks with no good replicas left. Normally should be 
   * zero.
   * @throws IOException
   */ 
  public long getMissingBlocksCount() throws IOException {
    return namenode.getStats()[ClientProtocol.GET_STATS_MISSING_BLOCKS_IDX];
  }
  
  /**
   * Returns count of blocks with one of more replica missing.
   * @throws IOException
   */ 
  public long getUnderReplicatedBlocksCount() throws IOException {
    return namenode.getStats()[ClientProtocol.GET_STATS_UNDER_REPLICATED_IDX];
  }
  
  /**
   * Returns count of blocks with at least one replica marked corrupt. 
   * @throws IOException
   */ 
  public long getCorruptBlocksCount() throws IOException {
    return namenode.getStats()[ClientProtocol.GET_STATS_CORRUPT_BLOCKS_IDX];
  }
  
  /**
   * @return a list in which each entry describes a corrupt file/block
   * @throws IOException
   */
  public CorruptFileBlocks listCorruptFileBlocks(String path,
                                                 String cookie)
    throws IOException {
    return namenode.listCorruptFileBlocks(path, cookie);
  }

  public DatanodeInfo[] datanodeReport(DatanodeReportType type)
  throws IOException {
    return namenode.getDatanodeReport(type);
  }
    
  /**
   * Enter, leave or get safe mode.
   * 
   * @see ClientProtocol#setSafeMode(HdfsConstants.SafeModeAction)
   */
  public boolean setSafeMode(SafeModeAction action) throws IOException {
    return namenode.setSafeMode(action);
  }

  /**
   * Save namespace image.
   * 
   * @see ClientProtocol#saveNamespace()
   */
  void saveNamespace() throws AccessControlException, IOException {
    try {
      namenode.saveNamespace();
    } catch(RemoteException re) {
      throw re.unwrapRemoteException(AccessControlException.class);
    }
  }
  
  /**
   * enable/disable restore failed storage.
   * 
   * @see ClientProtocol#restoreFailedStorage(String arg)
   */
  boolean restoreFailedStorage(String arg) throws AccessControlException {
    return namenode.restoreFailedStorage(arg);
  }

  /**
   * Refresh the hosts and exclude files.  (Rereads them.)
   * See {@link ClientProtocol#refreshNodes()} 
   * for more details.
   * 
   * @see ClientProtocol#refreshNodes()
   */
  public void refreshNodes() throws IOException {
    namenode.refreshNodes();
  }

  /**
   * Dumps DFS data structures into specified file.
   * 
   * @see ClientProtocol#metaSave(String)
   */
  public void metaSave(String pathname) throws IOException {
    namenode.metaSave(pathname);
  }

  /**
   * Requests the namenode to tell all datanodes to use a new, non-persistent
   * bandwidth value for dfs.balance.bandwidthPerSec.
   * See {@link ClientProtocol#setBalancerBandwidth(long)} 
   * for more details.
   * 
   * @see ClientProtocol#setBalancerBandwidth(long)
   */
  public void setBalancerBandwidth(long bandwidth) throws IOException {
    namenode.setBalancerBandwidth(bandwidth);
  }
    
  /**
   * @see ClientProtocol#finalizeUpgrade()
   */
  public void finalizeUpgrade() throws IOException {
    namenode.finalizeUpgrade();
  }

  /**
   * @see ClientProtocol#distributedUpgradeProgress(HdfsConstants.UpgradeAction)
   */
  public UpgradeStatusReport distributedUpgradeProgress(UpgradeAction action)
      throws IOException {
    return namenode.distributedUpgradeProgress(action);
  }

  /**
   */
  @Deprecated
  public boolean mkdirs(String src) throws IOException {
    return mkdirs(src, null, true);
  }

  /**
   * Create a directory (or hierarchy of directories) with the given
   * name and permission.
   *
   * @param src The path of the directory being created
   * @param permission The permission of the directory being created.
   * If permission == null, use {@link FsPermission#getDefault()}.
   * @param createParent create missing parent directory if true
   * 
   * @return True if the operation success.
   * 
   * @see ClientProtocol#mkdirs(String, FsPermission, boolean)
   */
  public boolean mkdirs(String src, FsPermission permission,
      boolean createParent) throws IOException {
    checkOpen();
    if (permission == null) {
      permission = FsPermission.getDefault();
    }
    FsPermission masked = permission.applyUMask(dfsClientConf.uMask);
    if(LOG.isDebugEnabled()) {
      LOG.debug(src + ": masked=" + masked);
    }
    try {
      return namenode.mkdirs(src, masked, createParent);
    } catch(RemoteException re) {
      throw re.unwrapRemoteException(AccessControlException.class,
                                     InvalidPathException.class,
                                     FileAlreadyExistsException.class,
                                     FileNotFoundException.class,
                                     ParentNotDirectoryException.class,
                                     SafeModeException.class,
                                     NSQuotaExceededException.class,
                                     UnresolvedPathException.class);
    }
  }
  
  /**
   * Same {{@link #mkdirs(String, FsPermission, boolean)} except
   * that the permissions has already been masked against umask.
   */
  public boolean primitiveMkdir(String src, FsPermission absPermission)
    throws IOException {
    checkOpen();
    if (absPermission == null) {
      absPermission = 
        FsPermission.getDefault().applyUMask(dfsClientConf.uMask);
    } 

    if(LOG.isDebugEnabled()) {
      LOG.debug(src + ": masked=" + absPermission);
    }
    try {
      return namenode.mkdirs(src, absPermission, true);
    } catch(RemoteException re) {
      throw re.unwrapRemoteException(AccessControlException.class,
                                     NSQuotaExceededException.class,
                                     DSQuotaExceededException.class,
                                     UnresolvedPathException.class);
    }
  }

  /**
   * Get {@link ContentSummary} rooted at the specified directory.
   * @param path The string representation of the path
   * 
   * @see ClientProtocol#getContentSummary(String)
   */
  ContentSummary getContentSummary(String src) throws IOException {
    try {
      return namenode.getContentSummary(src);
    } catch(RemoteException re) {
      throw re.unwrapRemoteException(AccessControlException.class,
                                     FileNotFoundException.class,
                                     UnresolvedPathException.class);
    }
  }

  /**
   * Sets or resets quotas for a directory.
   * @see ClientProtocol#setQuota(String, long, long)
   */
  void setQuota(String src, long namespaceQuota, long diskspaceQuota) 
      throws IOException {
    // sanity check
    if ((namespaceQuota <= 0 && namespaceQuota != HdfsConstants.QUOTA_DONT_SET &&
         namespaceQuota != HdfsConstants.QUOTA_RESET) ||
        (diskspaceQuota <= 0 && diskspaceQuota != HdfsConstants.QUOTA_DONT_SET &&
         diskspaceQuota != HdfsConstants.QUOTA_RESET)) {
      throw new IllegalArgumentException("Invalid values for quota : " +
                                         namespaceQuota + " and " + 
                                         diskspaceQuota);
                                         
    }
    try {
      namenode.setQuota(src, namespaceQuota, diskspaceQuota);
    } catch(RemoteException re) {
      throw re.unwrapRemoteException(AccessControlException.class,
                                     FileNotFoundException.class,
                                     NSQuotaExceededException.class,
                                     DSQuotaExceededException.class,
                                     UnresolvedPathException.class);
    }
  }

  /**
   * set the modification and access time of a file
   * 
   * @see ClientProtocol#setTimes(String, long, long)
   */
  public void setTimes(String src, long mtime, long atime) throws IOException {
    checkOpen();
    try {
      namenode.setTimes(src, mtime, atime);
    } catch(RemoteException re) {
      throw re.unwrapRemoteException(AccessControlException.class,
                                     FileNotFoundException.class,
                                     UnresolvedPathException.class);
    }
  }

  /**
   * The Hdfs implementation of {@link FSDataInputStream}
   */
  @InterfaceAudience.Private
  public static class DFSDataInputStream extends FSDataInputStream {
    public DFSDataInputStream(DFSInputStream in)
      throws IOException {
      super(in);
    }
      
    /**
     * Returns the datanode from which the stream is currently reading.
     */
    public DatanodeInfo getCurrentDatanode() {
      return ((DFSInputStream)in).getCurrentDatanode();
    }
      
    /**
     * Returns the block containing the target position. 
     */
    public ExtendedBlock getCurrentBlock() {
      return ((DFSInputStream)in).getCurrentBlock();
    }

    /**
     * Return collection of blocks that has already been located.
     */
    synchronized List<LocatedBlock> getAllBlocks() throws IOException {
      return ((DFSInputStream)in).getAllBlocks();
    }

    /**
     * @return The visible length of the file.
     */
    public long getVisibleLength() throws IOException {
      return ((DFSInputStream)in).getFileLength();
    }
  }

  void reportChecksumFailure(String file, ExtendedBlock blk, DatanodeInfo dn) {
    DatanodeInfo [] dnArr = { dn };
    LocatedBlock [] lblocks = { new LocatedBlock(blk, dnArr) };
    reportChecksumFailure(file, lblocks);
  }
    
  // just reports checksum failure and ignores any exception during the report.
  void reportChecksumFailure(String file, LocatedBlock lblocks[]) {
    try {
      reportBadBlocks(lblocks);
    } catch (IOException ie) {
      LOG.info("Found corruption while reading " + file
          + ".  Error repairing corrupt blocks.  Bad blocks remain.", ie);
    }
  }

  /** {@inheritDoc} */
  public String toString() {
    return getClass().getSimpleName() + "[clientName=" + clientName
        + ", ugi=" + ugi + "]"; 
  }
}<|MERGE_RESOLUTION|>--- conflicted
+++ resolved
@@ -222,27 +222,27 @@
   }
 
   /**
-   * Same as this(nameNodeAddr, conf, null);
+   * Same as this(nameNodeUri, conf, null);
    * @see #DFSClient(InetSocketAddress, Configuration, org.apache.hadoop.fs.FileSystem.Statistics)
    */
-  public DFSClient(URI nameNodeAddr, Configuration conf
+  public DFSClient(URI nameNodeUri, Configuration conf
       ) throws IOException {
-    this(nameNodeAddr, conf, null);
-  }
-
-  /**
-   * Same as this(nameNodeAddr, null, conf, stats);
+    this(nameNodeUri, conf, null);
+  }
+
+  /**
+   * Same as this(nameNodeUri, null, conf, stats);
    * @see #DFSClient(InetSocketAddress, ClientProtocol, Configuration, org.apache.hadoop.fs.FileSystem.Statistics) 
    */
-  public DFSClient(URI nameNodeAddr, Configuration conf,
+  public DFSClient(URI nameNodeUri, Configuration conf,
                    FileSystem.Statistics stats)
     throws IOException {
-    this(nameNodeAddr, null, conf, stats);
+    this(nameNodeUri, null, conf, stats);
   }
   
   /** 
-   * Create a new DFSClient connected to the given nameNodeAddr or rpcNamenode.
-   * Exactly one of nameNodeAddr or rpcNamenode must be null.
+   * Create a new DFSClient connected to the given nameNodeUri or rpcNamenode.
+   * Exactly one of nameNodeUri or rpcNamenode must be null.
    */
   DFSClient(URI nameNodeUri, ClientProtocol rpcNamenode,
       Configuration conf, FileSystem.Statistics stats)
@@ -251,7 +251,6 @@
     this.dfsClientConf = new Conf(conf);
     this.conf = conf;
     this.stats = stats;
-    this.nnAddress = nameNodeAddr;
     this.socketFactory = NetUtils.getSocketFactory(conf, ClientProtocol.class);
     this.dtpReplaceDatanodeOnFailure = ReplaceDatanodeOnFailure.get(conf);
 
@@ -264,7 +263,6 @@
     this.clientName = leaserenewer.getClientName(dfsClientConf.taskId);
     
     this.socketCache = new SocketCache(dfsClientConf.socketCacheCapacity);
-<<<<<<< HEAD
     
     Class<?> failoverProxyProviderClass = getFailoverProxyProviderClass(authority, conf);
     
@@ -273,20 +271,24 @@
           ReflectionUtils.newInstance(failoverProxyProviderClass, conf);
       this.namenode = (ClientProtocol)RetryProxy.create(ClientProtocol.class,
           failoverProxyProvider, RetryPolicies.failoverOnNetworkException(1));
+      nnAddress = null;
     } else if (nameNodeUri != null && rpcNamenode == null) {
       this.namenode = DFSUtil.createNamenode(NameNode.getAddress(nameNodeUri), conf);
+
+      // TODO(HA): This doesn't really apply in the case of HA. Need to get smart
+      // about tokens in an HA setup, generally.
+      nnAddress = NameNode.getAddress(nameNodeUri);
     } else if (nameNodeUri == null && rpcNamenode != null) {
-=======
-    if (nameNodeAddr != null && rpcNamenode == null) {
-      this.namenode = DFSUtil.createNamenode(nameNodeAddr, conf, ugi);
-    } else if (nameNodeAddr == null && rpcNamenode != null) {
->>>>>>> bd21ddcb
       //This case is used for testing.
       this.namenode = rpcNamenode;
+
+      // TODO(HA): This doesn't really apply in the case of HA. Need to get smart
+      // about tokens in an HA setup, generally.
+      nnAddress = null; 
     } else {
       throw new IllegalArgumentException(
-          "Expecting exactly one of nameNodeAddr and rpcNamenode being null: "
-          + "nameNodeAddr=" + nameNodeUri + ", rpcNamenode=" + rpcNamenode);
+          "Expecting exactly one of nameNodeUri and rpcNamenode being null: "
+          + "nameNodeUri=" + nameNodeUri + ", rpcNamenode=" + rpcNamenode);
     }
   }
   
