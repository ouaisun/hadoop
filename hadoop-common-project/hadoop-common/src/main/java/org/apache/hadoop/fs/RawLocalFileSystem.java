--- conflicted
+++ resolved
@@ -83,42 +83,6 @@
     setConf(conf);
   }
   
-<<<<<<< HEAD
-  class TrackingFileInputStream extends FileInputStream {
-    public TrackingFileInputStream(File f) throws IOException {
-      super(f);
-    }
-    
-    @Override
-    public int read() throws IOException {
-      int result = super.read();
-      if (result != -1) {
-        statistics.incrementBytesRead(1);
-      }
-      return result;
-    }
-    
-    @Override
-    public int read(byte[] data) throws IOException {
-      int result = super.read(data);
-      if (result != -1) {
-        statistics.incrementBytesRead(result);
-      }
-      return result;
-    }
-    
-    @Override
-    public int read(byte[] data, int offset, int length) throws IOException {
-      int result = super.read(data, offset, length);
-      if (result != -1) {
-        statistics.incrementBytesRead(result);
-      }
-      return result;
-    }
-  }
-
-=======
->>>>>>> fbf12270
   /*******************************************************
    * For open()'s FSInputStream.
    *******************************************************/
@@ -380,15 +344,12 @@
     return FileUtil.fullyDelete(f);
   }
  
-<<<<<<< HEAD
-=======
   /**
    * {@inheritDoc}
    *
    * (<b>Note</b>: Returned list is not sorted in any given order,
    * due to reliance on Java's {@link File#list()} API.)
    */
->>>>>>> fbf12270
   @Override
   public FileStatus[] listStatus(Path f) throws IOException {
     File localf = pathToFile(f);
@@ -688,7 +649,6 @@
           " for " +
           f.getAbsolutePath());
       }
-<<<<<<< HEAD
     }
   }
 
@@ -823,142 +783,6 @@
   }
 
   @Override
-=======
-    }
-  }
-
-  @Override
-  public boolean supportsSymlinks() {
-    return true;
-  }
-
-  @Override
-  public void createSymlink(Path target, Path link, boolean createParent)
-      throws IOException {
-    final String targetScheme = target.toUri().getScheme();
-    if (targetScheme != null && !"file".equals(targetScheme)) {
-      throw new IOException("Unable to create symlink to non-local file "+
-                            "system: "+target.toString());
-    }
-    if (createParent) {
-      mkdirs(link.getParent());
-    }
-
-    // NB: Use createSymbolicLink in java.nio.file.Path once available
-    int result = FileUtil.symLink(target.toString(),
-        makeAbsolute(link).toString());
-    if (result != 0) {
-      throw new IOException("Error " + result + " creating symlink " +
-          link + " to " + target);
-    }
-  }
-
-  /**
-   * Return a FileStatus representing the given path. If the path refers
-   * to a symlink return a FileStatus representing the link rather than
-   * the object the link refers to.
-   */
-  @Override
-  public FileStatus getFileLinkStatus(final Path f) throws IOException {
-    FileStatus fi = getFileLinkStatusInternal(f, false);
-    // getFileLinkStatus is supposed to return a symlink with a
-    // qualified path
-    if (fi.isSymlink()) {
-      Path targetQual = FSLinkResolver.qualifySymlinkTarget(this.getUri(),
-          fi.getPath(), fi.getSymlink());
-      fi.setSymlink(targetQual);
-    }
-    return fi;
-  }
-
-  /**
-   * Public {@link FileStatus} methods delegate to this function, which in turn
-   * either call the new {@link Stat} based implementation or the deprecated
-   * methods based on platform support.
-   * 
-   * @param f Path to stat
-   * @param dereference whether to dereference the final path component if a
-   *          symlink
-   * @return FileStatus of f
-   * @throws IOException
-   */
-  private FileStatus getFileLinkStatusInternal(final Path f,
-      boolean dereference) throws IOException {
-    if (!useDeprecatedFileStatus) {
-      return getNativeFileLinkStatus(f, dereference);
-    } else if (dereference) {
-      return deprecatedGetFileStatus(f);
-    } else {
-      return deprecatedGetFileLinkStatusInternal(f);
-    }
-  }
-
-  /**
-   * Deprecated. Remains for legacy support. Should be removed when {@link Stat}
-   * gains support for Windows and other operating systems.
-   */
-  @Deprecated
-  private FileStatus deprecatedGetFileLinkStatusInternal(final Path f)
-      throws IOException {
-    String target = FileUtil.readLink(new File(f.toString()));
-
-    try {
-      FileStatus fs = getFileStatus(f);
-      // If f refers to a regular file or directory
-      if (target.isEmpty()) {
-        return fs;
-      }
-      // Otherwise f refers to a symlink
-      return new FileStatus(fs.getLen(),
-          false,
-          fs.getReplication(),
-          fs.getBlockSize(),
-          fs.getModificationTime(),
-          fs.getAccessTime(),
-          fs.getPermission(),
-          fs.getOwner(),
-          fs.getGroup(),
-          new Path(target),
-          f);
-    } catch (FileNotFoundException e) {
-      /* The exists method in the File class returns false for dangling
-       * links so we can get a FileNotFoundException for links that exist.
-       * It's also possible that we raced with a delete of the link. Use
-       * the readBasicFileAttributes method in java.nio.file.attributes
-       * when available.
-       */
-      if (!target.isEmpty()) {
-        return new FileStatus(0, false, 0, 0, 0, 0, FsPermission.getDefault(),
-            "", "", new Path(target), f);
-      }
-      // f refers to a file or directory that does not exist
-      throw e;
-    }
-  }
-  /**
-   * Calls out to platform's native stat(1) implementation to get file metadata
-   * (permissions, user, group, atime, mtime, etc). This works around the lack
-   * of lstat(2) in Java 6.
-   * 
-   *  Currently, the {@link Stat} class used to do this only supports Linux
-   *  and FreeBSD, so the old {@link #deprecatedGetFileLinkStatusInternal(Path)}
-   *  implementation (deprecated) remains further OS support is added.
-   *
-   * @param f File to stat
-   * @param dereference whether to dereference symlinks
-   * @return FileStatus of f
-   * @throws IOException
-   */
-  private FileStatus getNativeFileLinkStatus(final Path f,
-      boolean dereference) throws IOException {
-    checkPath(f);
-    Stat stat = new Stat(f, getDefaultBlockSize(f), dereference, this);
-    FileStatus status = stat.getFileStatus();
-    return status;
-  }
-
-  @Override
->>>>>>> fbf12270
   public Path getLinkTarget(Path f) throws IOException {
     FileStatus fi = getFileLinkStatusInternal(f, false);
     // return an unqualified symlink target
