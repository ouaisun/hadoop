/**
 * Licensed to the Apache Software Foundation (ASF) under one
 * or more contributor license agreements.  See the NOTICE file
 * distributed with this work for additional information
 * regarding copyright ownership.  The ASF licenses this file
 * to you under the Apache License, Version 2.0 (the
 * "License"); you may not use this file except in compliance
 * with the License.  You may obtain a copy of the License at
 *
 *     http://www.apache.org/licenses/LICENSE-2.0
 *
 * Unless required by applicable law or agreed to in writing, software
 * distributed under the License is distributed on an "AS IS" BASIS,
 * WITHOUT WARRANTIES OR CONDITIONS OF ANY KIND, either express or implied.
 * See the License for the specific language governing permissions and
 * limitations under the License.
 */

package org.apache.hadoop.yarn.server.resourcemanager.scheduler.fair;

import static org.junit.Assert.assertEquals;
import static org.junit.Assert.assertFalse;
import static org.junit.Assert.assertNotNull;
import static org.junit.Assert.assertNull;
import static org.junit.Assert.assertTrue;
<<<<<<< HEAD
import static org.junit.Assert.assertFalse;
=======
>>>>>>> 6266273c
import static org.junit.Assert.fail;

import java.io.File;
import java.io.FileWriter;
import java.io.IOException;
import java.io.PrintWriter;
import java.util.ArrayList;
import java.util.Arrays;
import java.util.Collection;
import java.util.Collections;
import java.util.HashSet;
import java.util.Iterator;
import java.util.List;
import java.util.Map;
import java.util.Set;

import javax.xml.parsers.ParserConfigurationException;

import junit.framework.Assert;

import org.apache.hadoop.conf.Configuration;
<<<<<<< HEAD
import org.apache.hadoop.metrics2.lib.DefaultMetricsSystem;
=======
import org.apache.hadoop.fs.CommonConfigurationKeys;
import org.apache.hadoop.metrics2.lib.DefaultMetricsSystem;
import org.apache.hadoop.security.GroupMappingServiceProvider;
>>>>>>> 6266273c
import org.apache.hadoop.yarn.MockApps;
import org.apache.hadoop.yarn.api.records.ApplicationAttemptId;
import org.apache.hadoop.yarn.api.records.ApplicationId;
import org.apache.hadoop.yarn.api.records.ApplicationSubmissionContext;
import org.apache.hadoop.yarn.api.records.ContainerId;
import org.apache.hadoop.yarn.api.records.ContainerLaunchContext;
import org.apache.hadoop.yarn.api.records.FinalApplicationStatus;
import org.apache.hadoop.yarn.api.records.NodeId;
import org.apache.hadoop.yarn.api.records.Priority;
import org.apache.hadoop.yarn.api.records.ResourceRequest;
import org.apache.hadoop.yarn.api.records.impl.pb.ApplicationSubmissionContextPBImpl;
import org.apache.hadoop.yarn.conf.YarnConfiguration;
import org.apache.hadoop.yarn.event.AsyncDispatcher;
import org.apache.hadoop.yarn.exceptions.YarnRuntimeException;
import org.apache.hadoop.yarn.factories.RecordFactory;
import org.apache.hadoop.yarn.factory.providers.RecordFactoryProvider;
import org.apache.hadoop.yarn.server.resourcemanager.ApplicationMasterService;
import org.apache.hadoop.yarn.server.resourcemanager.MockNodes;
import org.apache.hadoop.yarn.server.resourcemanager.RMContext;
import org.apache.hadoop.yarn.server.resourcemanager.ResourceManager;
import org.apache.hadoop.yarn.server.resourcemanager.rmapp.MockRMApp;
import org.apache.hadoop.yarn.server.resourcemanager.rmapp.RMApp;
import org.apache.hadoop.yarn.server.resourcemanager.rmapp.RMAppEvent;
import org.apache.hadoop.yarn.server.resourcemanager.rmapp.RMAppEventType;
import org.apache.hadoop.yarn.server.resourcemanager.rmapp.RMAppImpl;
import org.apache.hadoop.yarn.server.resourcemanager.rmapp.RMAppState;
import org.apache.hadoop.yarn.server.resourcemanager.rmapp.attempt.RMAppAttemptState;
import org.apache.hadoop.yarn.server.resourcemanager.rmcontainer.RMContainer;
import org.apache.hadoop.yarn.server.resourcemanager.rmnode.RMNode;
import org.apache.hadoop.yarn.server.resourcemanager.scheduler.QueueMetrics;
import org.apache.hadoop.yarn.server.resourcemanager.scheduler.ResourceScheduler;
<<<<<<< HEAD
import org.apache.hadoop.yarn.server.resourcemanager.scheduler.capacity.TestCapacityScheduler;
=======
import org.apache.hadoop.yarn.server.resourcemanager.scheduler.TestSchedulerUtils;
>>>>>>> 6266273c
import org.apache.hadoop.yarn.server.resourcemanager.scheduler.event.AppAddedSchedulerEvent;
import org.apache.hadoop.yarn.server.resourcemanager.scheduler.event.AppAttemptAddedSchedulerEvent;
import org.apache.hadoop.yarn.server.resourcemanager.scheduler.event.AppAttemptRemovedSchedulerEvent;
import org.apache.hadoop.yarn.server.resourcemanager.scheduler.event.NodeAddedSchedulerEvent;
import org.apache.hadoop.yarn.server.resourcemanager.scheduler.event.NodeRemovedSchedulerEvent;
import org.apache.hadoop.yarn.server.resourcemanager.scheduler.event.NodeUpdateSchedulerEvent;
import org.apache.hadoop.yarn.server.resourcemanager.scheduler.fair.policies.DominantResourceFairnessPolicy;
import org.apache.hadoop.yarn.server.resourcemanager.scheduler.fair.policies.FairSharePolicy;
import org.apache.hadoop.yarn.server.resourcemanager.scheduler.fair.policies.FifoPolicy;
import org.apache.hadoop.yarn.server.utils.BuilderUtils;
import org.apache.hadoop.yarn.util.Clock;
import org.apache.hadoop.yarn.util.resource.Resources;
import org.junit.After;
import org.junit.Before;
import org.junit.Test;
import org.xml.sax.SAXException;

import com.google.common.collect.Sets;

public class TestFairScheduler {

  static class MockClock implements Clock {
    private long time = 0;
    @Override
    public long getTime() {
      return time;
    }

    public void tick(int seconds) {
      time = time + seconds * 1000;
    }

  }

  final static String TEST_DIR = new File(System.getProperty("test.build.data",
      "/tmp")).getAbsolutePath();

  final static String ALLOC_FILE = new File(TEST_DIR,
      "test-queues").getAbsolutePath();

  private FairScheduler scheduler;
  private ResourceManager resourceManager;
  private Configuration conf;
  private static RecordFactory recordFactory = RecordFactoryProvider.getRecordFactory(null);

  private int APP_ID = 1; // Incrementing counter for schedling apps
  private int ATTEMPT_ID = 1; // Incrementing counter for scheduling attempts

  // HELPER METHODS
  @Before
  public void setUp() throws IOException {
    scheduler = new FairScheduler();
<<<<<<< HEAD
    Configuration conf = createConfiguration();
=======
    conf = createConfiguration();
>>>>>>> 6266273c
    conf.setInt(YarnConfiguration.RM_SCHEDULER_MINIMUM_ALLOCATION_MB, 0);
    conf.setInt(FairSchedulerConfiguration.RM_SCHEDULER_INCREMENT_ALLOCATION_MB,
      1024);
    conf.setInt(YarnConfiguration.RM_SCHEDULER_MAXIMUM_ALLOCATION_MB, 10240);
    // All tests assume only one assignment per node update
    conf.set(FairSchedulerConfiguration.ASSIGN_MULTIPLE, "false");
    resourceManager = new ResourceManager();
    resourceManager.init(conf);

    // TODO: This test should really be using MockRM. For now starting stuff
    // that is needed at a bare minimum.
    ((AsyncDispatcher)resourceManager.getRMContext().getDispatcher()).start();
    resourceManager.getRMContext().getStateStore().start();

<<<<<<< HEAD
    scheduler.reinitialize(conf, resourceManager.getRMContext());
=======
>>>>>>> 6266273c
    // to initialize the master key
    resourceManager.getRMContainerTokenSecretManager().rollMasterKey();
  }

  @After
  public void tearDown() {
    scheduler = null;
    resourceManager = null;
    QueueMetrics.clearQueueMetrics();
    DefaultMetricsSystem.shutdown();
  }


  @Test (timeout = 30000)
  public void testConfValidation() throws Exception {
    ResourceScheduler scheduler = new FairScheduler();
    Configuration conf = new YarnConfiguration();
    conf.setInt(YarnConfiguration.RM_SCHEDULER_MINIMUM_ALLOCATION_MB, 2048);
    conf.setInt(YarnConfiguration.RM_SCHEDULER_MAXIMUM_ALLOCATION_MB, 1024);
    try {
      scheduler.reinitialize(conf, null);
      fail("Exception is expected because the min memory allocation is" +
        " larger than the max memory allocation.");
    } catch (YarnRuntimeException e) {
      // Exception is expected.
      assertTrue("The thrown exception is not the expected one.",
        e.getMessage().startsWith(
          "Invalid resource scheduler memory"));
    }

    conf = new YarnConfiguration();
    conf.setInt(YarnConfiguration.RM_SCHEDULER_MINIMUM_ALLOCATION_VCORES, 2);
    conf.setInt(YarnConfiguration.RM_SCHEDULER_MAXIMUM_ALLOCATION_VCORES, 1);
    try {
      scheduler.reinitialize(conf, null);
      fail("Exception is expected because the min vcores allocation is" +
        " larger than the max vcores allocation.");
    } catch (YarnRuntimeException e) {
      // Exception is expected.
      assertTrue("The thrown exception is not the expected one.",
        e.getMessage().startsWith(
          "Invalid resource scheduler vcores"));
    }
  }

  private Configuration createConfiguration() {
    Configuration conf = new YarnConfiguration();
    conf.setClass(YarnConfiguration.RM_SCHEDULER, FairScheduler.class,
        ResourceScheduler.class);
    return conf;
  }

  private ApplicationAttemptId createAppAttemptId(int appId, int attemptId) {
    ApplicationId appIdImpl = ApplicationId.newInstance(0, appId);
    ApplicationAttemptId attId =
        ApplicationAttemptId.newInstance(appIdImpl, attemptId);
    return attId;
  }
  
  private ResourceRequest createResourceRequest(int memory, String host,
      int priority, int numContainers, boolean relaxLocality) {
    return createResourceRequest(memory, 1, host, priority, numContainers,
        relaxLocality);
  }

  private ResourceRequest createResourceRequest(int memory, int vcores, String host,
      int priority, int numContainers, boolean relaxLocality) {
    ResourceRequest request = recordFactory.newRecordInstance(ResourceRequest.class);
    request.setCapability(BuilderUtils.newResource(memory, vcores));
    request.setResourceName(host);
    request.setNumContainers(numContainers);
    Priority prio = recordFactory.newRecordInstance(Priority.class);
    prio.setPriority(priority);
    request.setPriority(prio);
    request.setRelaxLocality(relaxLocality);
    return request;
  }

  /**
   * Creates a single container priority-1 request and submits to
   * scheduler.
   */
  private ApplicationAttemptId createSchedulingRequest(int memory, String queueId,
      String userId) {
    return createSchedulingRequest(memory, queueId, userId, 1);
  }
  
  private ApplicationAttemptId createSchedulingRequest(int memory, int vcores,
      String queueId, String userId) {
    return createSchedulingRequest(memory, vcores, queueId, userId, 1);
  }

  private ApplicationAttemptId createSchedulingRequest(int memory, String queueId,
      String userId, int numContainers) {
    return createSchedulingRequest(memory, queueId, userId, numContainers, 1);
  }
  
  private ApplicationAttemptId createSchedulingRequest(int memory, int vcores,
      String queueId, String userId, int numContainers) {
    return createSchedulingRequest(memory, vcores, queueId, userId, numContainers, 1);
  }

  private ApplicationAttemptId createSchedulingRequest(int memory, String queueId,
      String userId, int numContainers, int priority) {
    return createSchedulingRequest(memory, 1, queueId, userId, numContainers,
        priority);
  }
  
  private ApplicationAttemptId createSchedulingRequest(int memory, int vcores,
      String queueId, String userId, int numContainers, int priority) {
    ApplicationAttemptId id = createAppAttemptId(this.APP_ID++, this.ATTEMPT_ID++);
    scheduler.addApplication(id.getApplicationId(), queueId, userId);
    // This conditional is for testAclSubmitApplication where app is rejected
    // and no app is added.
    if (scheduler.getSchedulerApplications().containsKey(id.getApplicationId())) {
      scheduler.addApplicationAttempt(id, false);
    }
    List<ResourceRequest> ask = new ArrayList<ResourceRequest>();
    ResourceRequest request = createResourceRequest(memory, vcores, ResourceRequest.ANY,
        priority, numContainers, true);
    ask.add(request);
    scheduler.allocate(id, ask,  new ArrayList<ContainerId>(), null, null);
    return id;
  }
  
  private void createSchedulingRequestExistingApplication(int memory, int priority,
      ApplicationAttemptId attId) {
    ResourceRequest request = createResourceRequest(memory, ResourceRequest.ANY,
        priority, 1, true);
    createSchedulingRequestExistingApplication(request, attId);
  }
  
  private void createSchedulingRequestExistingApplication(int memory, int vcores,
      int priority, ApplicationAttemptId attId) {
	ResourceRequest request = createResourceRequest(memory, vcores, ResourceRequest.ANY,
		priority, 1, true);
	createSchedulingRequestExistingApplication(request, attId);
  }
  
  private void createSchedulingRequestExistingApplication(ResourceRequest request,
      ApplicationAttemptId attId) {
    List<ResourceRequest> ask = new ArrayList<ResourceRequest>();
    ask.add(request);
    scheduler.allocate(attId, ask,  new ArrayList<ContainerId>(), null, null);
  }

  // TESTS

  @Test(timeout=2000)
  public void testLoadConfigurationOnInitialize() throws IOException {
    conf.setBoolean(FairSchedulerConfiguration.ASSIGN_MULTIPLE, true);
    conf.setInt(FairSchedulerConfiguration.MAX_ASSIGN, 3);
    conf.setBoolean(FairSchedulerConfiguration.SIZE_BASED_WEIGHT, true);
    conf.setFloat(FairSchedulerConfiguration.LOCALITY_THRESHOLD_NODE, .5f);
    conf.setFloat(FairSchedulerConfiguration.LOCALITY_THRESHOLD_RACK, .7f);
    conf.setBoolean(FairSchedulerConfiguration.CONTINUOUS_SCHEDULING_ENABLED,
            true);
    conf.setInt(FairSchedulerConfiguration.CONTINUOUS_SCHEDULING_SLEEP_MS,
            10);
    conf.setInt(FairSchedulerConfiguration.LOCALITY_DELAY_RACK_MS,
            5000);
    conf.setInt(FairSchedulerConfiguration.LOCALITY_DELAY_NODE_MS,
            5000);
    conf.setInt(YarnConfiguration.RM_SCHEDULER_MAXIMUM_ALLOCATION_MB, 1024);
    conf.setInt(YarnConfiguration.RM_SCHEDULER_MINIMUM_ALLOCATION_MB, 512);
    conf.setInt(FairSchedulerConfiguration.RM_SCHEDULER_INCREMENT_ALLOCATION_MB, 
      128);
    scheduler.reinitialize(conf, resourceManager.getRMContext());
    Assert.assertEquals(true, scheduler.assignMultiple);
    Assert.assertEquals(3, scheduler.maxAssign);
    Assert.assertEquals(true, scheduler.sizeBasedWeight);
    Assert.assertEquals(.5, scheduler.nodeLocalityThreshold, .01);
    Assert.assertEquals(.7, scheduler.rackLocalityThreshold, .01);
    Assert.assertTrue("The continuous scheduling should be enabled",
            scheduler.continuousSchedulingEnabled);
    Assert.assertEquals(10, scheduler.continuousSchedulingSleepMs);
    Assert.assertEquals(5000, scheduler.nodeLocalityDelayMs);
    Assert.assertEquals(5000, scheduler.rackLocalityDelayMs);
    Assert.assertEquals(1024, scheduler.getMaximumResourceCapability().getMemory());
    Assert.assertEquals(512, scheduler.getMinimumResourceCapability().getMemory());
    Assert.assertEquals(128, 
      scheduler.getIncrementResourceCapability().getMemory());
  }
  
  @Test  
  public void testNonMinZeroResourcesSettings() throws IOException {
    FairScheduler fs = new FairScheduler();
    YarnConfiguration conf = new YarnConfiguration();
    conf.setInt(YarnConfiguration.RM_SCHEDULER_MINIMUM_ALLOCATION_MB, 256);
    conf.setInt(YarnConfiguration.RM_SCHEDULER_MINIMUM_ALLOCATION_VCORES, 1);
    conf.setInt(
      FairSchedulerConfiguration.RM_SCHEDULER_INCREMENT_ALLOCATION_MB, 512);
    conf.setInt(
      FairSchedulerConfiguration.RM_SCHEDULER_INCREMENT_ALLOCATION_VCORES, 2);
    fs.reinitialize(conf, null);
    Assert.assertEquals(256, fs.getMinimumResourceCapability().getMemory());
    Assert.assertEquals(1, fs.getMinimumResourceCapability().getVirtualCores());
    Assert.assertEquals(512, fs.getIncrementResourceCapability().getMemory());
    Assert.assertEquals(2, fs.getIncrementResourceCapability().getVirtualCores());
  }  
  
  @Test  
  public void testMinZeroResourcesSettings() throws IOException {  
    FairScheduler fs = new FairScheduler();  
    YarnConfiguration conf = new YarnConfiguration();
    conf.setInt(YarnConfiguration.RM_SCHEDULER_MINIMUM_ALLOCATION_MB, 0);
    conf.setInt(YarnConfiguration.RM_SCHEDULER_MINIMUM_ALLOCATION_VCORES, 0);
    conf.setInt(
      FairSchedulerConfiguration.RM_SCHEDULER_INCREMENT_ALLOCATION_MB, 512);
    conf.setInt(
      FairSchedulerConfiguration.RM_SCHEDULER_INCREMENT_ALLOCATION_VCORES, 2);
    fs.reinitialize(conf, null);  
    Assert.assertEquals(0, fs.getMinimumResourceCapability().getMemory());  
    Assert.assertEquals(0, fs.getMinimumResourceCapability().getVirtualCores());
    Assert.assertEquals(512, fs.getIncrementResourceCapability().getMemory());
    Assert.assertEquals(2, fs.getIncrementResourceCapability().getVirtualCores());
  }  
  
  @Test
  public void testAggregateCapacityTracking() throws Exception {
    scheduler.reinitialize(conf, resourceManager.getRMContext());

    // Add a node
    RMNode node1 =
        MockNodes
            .newNodeInfo(1, Resources.createResource(1024), 1, "127.0.0.1");
    NodeAddedSchedulerEvent nodeEvent1 = new NodeAddedSchedulerEvent(node1);
    scheduler.handle(nodeEvent1);
    assertEquals(1024, scheduler.getClusterCapacity().getMemory());

    // Add another node
    RMNode node2 =
        MockNodes.newNodeInfo(1, Resources.createResource(512), 2, "127.0.0.2");
    NodeAddedSchedulerEvent nodeEvent2 = new NodeAddedSchedulerEvent(node2);
    scheduler.handle(nodeEvent2);
    assertEquals(1536, scheduler.getClusterCapacity().getMemory());

    // Remove the first node
    NodeRemovedSchedulerEvent nodeEvent3 = new NodeRemovedSchedulerEvent(node1);
    scheduler.handle(nodeEvent3);
    assertEquals(512, scheduler.getClusterCapacity().getMemory());
  }

  @Test
  public void testSimpleFairShareCalculation() throws IOException {
    scheduler.reinitialize(conf, resourceManager.getRMContext());

    // Add one big node (only care about aggregate capacity)
    RMNode node1 =
        MockNodes.newNodeInfo(1, Resources.createResource(10 * 1024), 1,
            "127.0.0.1");
    NodeAddedSchedulerEvent nodeEvent1 = new NodeAddedSchedulerEvent(node1);
    scheduler.handle(nodeEvent1);

    // Have two queues which want entire cluster capacity
    createSchedulingRequest(10 * 1024, "queue1", "user1");
    createSchedulingRequest(10 * 1024, "queue2", "user1");

    scheduler.update();

    Collection<FSLeafQueue> queues = scheduler.getQueueManager().getLeafQueues();
    assertEquals(3, queues.size());
    
    // Divided three ways - betwen the two queues and the default queue
    for (FSLeafQueue p : queues) {
      assertEquals(3414, p.getFairShare().getMemory());
      assertEquals(3414, p.getMetrics().getFairShareMB());
    }
  }
  
  @Test
  public void testSimpleHierarchicalFairShareCalculation() throws IOException {
    scheduler.reinitialize(conf, resourceManager.getRMContext());

    // Add one big node (only care about aggregate capacity)
    int capacity = 10 * 24;
    RMNode node1 =
        MockNodes.newNodeInfo(1, Resources.createResource(capacity), 1,
            "127.0.0.1");
    NodeAddedSchedulerEvent nodeEvent1 = new NodeAddedSchedulerEvent(node1);
    scheduler.handle(nodeEvent1);

    // Have two queues which want entire cluster capacity
    createSchedulingRequest(10 * 1024, "parent.queue2", "user1");
    createSchedulingRequest(10 * 1024, "parent.queue3", "user1");

    scheduler.update();

    QueueManager queueManager = scheduler.getQueueManager();
    Collection<FSLeafQueue> queues = queueManager.getLeafQueues();
    assertEquals(3, queues.size());
    
    FSLeafQueue queue1 = queueManager.getLeafQueue("default", true);
    FSLeafQueue queue2 = queueManager.getLeafQueue("parent.queue2", true);
    FSLeafQueue queue3 = queueManager.getLeafQueue("parent.queue3", true);
    assertEquals(capacity / 2, queue1.getFairShare().getMemory());
    assertEquals(capacity / 2, queue1.getMetrics().getFairShareMB());
    assertEquals(capacity / 4, queue2.getFairShare().getMemory());
    assertEquals(capacity / 4, queue2.getMetrics().getFairShareMB());
    assertEquals(capacity / 4, queue3.getFairShare().getMemory());
    assertEquals(capacity / 4, queue3.getMetrics().getFairShareMB());
  }

  @Test
  public void testHierarchicalQueuesSimilarParents() throws IOException {
    scheduler.reinitialize(conf, resourceManager.getRMContext());

    QueueManager queueManager = scheduler.getQueueManager();
    FSLeafQueue leafQueue = queueManager.getLeafQueue("parent.child", true);
    Assert.assertEquals(2, queueManager.getLeafQueues().size());
    Assert.assertNotNull(leafQueue);
    Assert.assertEquals("root.parent.child", leafQueue.getName());

    FSLeafQueue leafQueue2 = queueManager.getLeafQueue("parent", true);
    Assert.assertNull(leafQueue2);
    Assert.assertEquals(2, queueManager.getLeafQueues().size());
    
    FSLeafQueue leafQueue3 = queueManager.getLeafQueue("parent.child.grandchild", true);
    Assert.assertNull(leafQueue3);
    Assert.assertEquals(2, queueManager.getLeafQueues().size());
    
    FSLeafQueue leafQueue4 = queueManager.getLeafQueue("parent.sister", true);
    Assert.assertNotNull(leafQueue4);
    Assert.assertEquals("root.parent.sister", leafQueue4.getName());
    Assert.assertEquals(3, queueManager.getLeafQueues().size());
  }

  @Test
<<<<<<< HEAD
  public void testSchedulerRootQueueMetrics() throws InterruptedException {
	  
=======
  public void testSchedulerRootQueueMetrics() throws Exception {
    scheduler.reinitialize(conf, resourceManager.getRMContext());

>>>>>>> 6266273c
    // Add a node
    RMNode node1 = MockNodes.newNodeInfo(1, Resources.createResource(1024));
    NodeAddedSchedulerEvent nodeEvent1 = new NodeAddedSchedulerEvent(node1);
    scheduler.handle(nodeEvent1);

    // Queue 1 requests full capacity of node
    createSchedulingRequest(1024, "queue1", "user1", 1);
    scheduler.update();
    NodeUpdateSchedulerEvent updateEvent = new NodeUpdateSchedulerEvent(node1);
    scheduler.handle(updateEvent);

    // Now queue 2 requests likewise
    createSchedulingRequest(1024, "queue2", "user1", 1);
    scheduler.update();
    scheduler.handle(updateEvent);

    // Make sure reserved memory gets updated correctly
    assertEquals(1024, scheduler.rootMetrics.getReservedMB());
    
    // Now another node checks in with capacity
    RMNode node2 = MockNodes.newNodeInfo(1, Resources.createResource(1024));
    NodeAddedSchedulerEvent nodeEvent2 = new NodeAddedSchedulerEvent(node2);
    NodeUpdateSchedulerEvent updateEvent2 = new NodeUpdateSchedulerEvent(node2);
    scheduler.handle(nodeEvent2);
    scheduler.handle(updateEvent2);


    // The old reservation should still be there...
    assertEquals(1024, scheduler.rootMetrics.getReservedMB());

    // ... but it should disappear when we update the first node.
    scheduler.handle(updateEvent);
    assertEquals(0, scheduler.rootMetrics.getReservedMB());
  }

  @Test (timeout = 5000)
  public void testSimpleContainerAllocation() throws IOException {
    scheduler.reinitialize(conf, resourceManager.getRMContext());

    // Add a node
    RMNode node1 =
        MockNodes
            .newNodeInfo(1, Resources.createResource(1024, 4), 1, "127.0.0.1");
    NodeAddedSchedulerEvent nodeEvent1 = new NodeAddedSchedulerEvent(node1);
    scheduler.handle(nodeEvent1);

    // Add another node
    RMNode node2 =
        MockNodes.newNodeInfo(1, Resources.createResource(512, 2), 2, "127.0.0.2");
    NodeAddedSchedulerEvent nodeEvent2 = new NodeAddedSchedulerEvent(node2);
    scheduler.handle(nodeEvent2);

    createSchedulingRequest(512, 2, "queue1", "user1", 2);

    scheduler.update();

    NodeUpdateSchedulerEvent updateEvent = new NodeUpdateSchedulerEvent(node1);
    scheduler.handle(updateEvent);

    // Asked for less than increment allocation.
    assertEquals(FairSchedulerConfiguration.DEFAULT_RM_SCHEDULER_INCREMENT_ALLOCATION_MB,
        scheduler.getQueueManager().getQueue("queue1").
        getResourceUsage().getMemory());

    NodeUpdateSchedulerEvent updateEvent2 = new NodeUpdateSchedulerEvent(node2);
    scheduler.handle(updateEvent2);

    assertEquals(1024, scheduler.getQueueManager().getQueue("queue1").
      getResourceUsage().getMemory());
    assertEquals(2, scheduler.getQueueManager().getQueue("queue1").
      getResourceUsage().getVirtualCores());

    // verify metrics
    QueueMetrics queue1Metrics = scheduler.getQueueManager().getQueue("queue1")
        .getMetrics();
    assertEquals(1024, queue1Metrics.getAllocatedMB());
    assertEquals(2, queue1Metrics.getAllocatedVirtualCores());
    assertEquals(1024, scheduler.getRootQueueMetrics().getAllocatedMB());
    assertEquals(2, scheduler.getRootQueueMetrics().getAllocatedVirtualCores());
    assertEquals(512, scheduler.getRootQueueMetrics().getAvailableMB());
    assertEquals(4, scheduler.getRootQueueMetrics().getAvailableVirtualCores());
  }

  @Test (timeout = 5000)
  public void testSimpleContainerReservation() throws Exception {
    scheduler.reinitialize(conf, resourceManager.getRMContext());

    // Add a node
    RMNode node1 =
        MockNodes
            .newNodeInfo(1, Resources.createResource(1024), 1, "127.0.0.1");
    NodeAddedSchedulerEvent nodeEvent1 = new NodeAddedSchedulerEvent(node1);
    scheduler.handle(nodeEvent1);

    // Queue 1 requests full capacity of node
    createSchedulingRequest(1024, "queue1", "user1", 1);
    scheduler.update();
    NodeUpdateSchedulerEvent updateEvent = new NodeUpdateSchedulerEvent(node1);
    
    scheduler.handle(updateEvent);

    // Make sure queue 1 is allocated app capacity
    assertEquals(1024, scheduler.getQueueManager().getQueue("queue1").
        getResourceUsage().getMemory());

    // Now queue 2 requests likewise
    ApplicationAttemptId attId = createSchedulingRequest(1024, "queue2", "user1", 1);
    scheduler.update();
    scheduler.handle(updateEvent);

    // Make sure queue 2 is waiting with a reservation
    assertEquals(0, scheduler.getQueueManager().getQueue("queue2").
      getResourceUsage().getMemory());
    assertEquals(1024, scheduler.getSchedulerApp(attId).getCurrentReservation().getMemory());

    // Now another node checks in with capacity
    RMNode node2 =
        MockNodes
            .newNodeInfo(1, Resources.createResource(1024), 2, "127.0.0.2");
    NodeAddedSchedulerEvent nodeEvent2 = new NodeAddedSchedulerEvent(node2);
    NodeUpdateSchedulerEvent updateEvent2 = new NodeUpdateSchedulerEvent(node2);
    scheduler.handle(nodeEvent2);
    scheduler.handle(updateEvent2);

    // Make sure this goes to queue 2
    assertEquals(1024, scheduler.getQueueManager().getQueue("queue2").
        getResourceUsage().getMemory());

    // The old reservation should still be there...
    assertEquals(1024, scheduler.getSchedulerApp(attId).getCurrentReservation().getMemory());
    // ... but it should disappear when we update the first node.
    scheduler.handle(updateEvent);
    assertEquals(0, scheduler.getSchedulerApp(attId).getCurrentReservation().getMemory());

  }

  @Test
  public void testUserAsDefaultQueue() throws Exception {
    conf.set(FairSchedulerConfiguration.USER_AS_DEFAULT_QUEUE, "true");
    scheduler.reinitialize(conf, resourceManager.getRMContext());
    RMContext rmContext = resourceManager.getRMContext();
    Map<ApplicationId, RMApp> appsMap = rmContext.getRMApps();
    ApplicationAttemptId appAttemptId = createAppAttemptId(1, 1);
    RMApp rmApp = new RMAppImpl(appAttemptId.getApplicationId(), rmContext, conf,
        null, null, null, ApplicationSubmissionContext.newInstance(null, null,
            null, null, null, false, false, 0, null, null), null, null, 0, null);
    appsMap.put(appAttemptId.getApplicationId(), rmApp);
    
<<<<<<< HEAD
    AppAddedSchedulerEvent appAddedEvent = new AppAddedSchedulerEvent(
        appAttemptId, "default", "user1");
    scheduler.handle(appAddedEvent);
    assertEquals(1, scheduler.getQueueManager().getLeafQueue("user1", true)
        .getAppSchedulables().size());
    assertEquals(0, scheduler.getQueueManager().getLeafQueue("default", true)
        .getAppSchedulables().size());
    assertEquals("root.user1", rmApp.getQueue());

    conf.set(FairSchedulerConfiguration.USER_AS_DEFAULT_QUEUE, "false");
    scheduler.reinitialize(conf, resourceManager.getRMContext());
    AppAddedSchedulerEvent appAddedEvent2 = new AppAddedSchedulerEvent(
        createAppAttemptId(2, 1), "default", "user2");
    scheduler.handle(appAddedEvent2);
    assertEquals(1, scheduler.getQueueManager().getLeafQueue("user1", true)
        .getAppSchedulables().size());
    assertEquals(1, scheduler.getQueueManager().getLeafQueue("default", true)
        .getAppSchedulables().size());
    assertEquals(0, scheduler.getQueueManager().getLeafQueue("user2", true)
        .getAppSchedulables().size());
=======
    AppAddedSchedulerEvent appAddedEvent =
        new AppAddedSchedulerEvent(appAttemptId.getApplicationId(), "default",
          "user1");
    scheduler.handle(appAddedEvent);
    AppAttemptAddedSchedulerEvent attempAddedEvent =
        new AppAttemptAddedSchedulerEvent(appAttemptId, false);
    scheduler.handle(attempAddedEvent);
    assertEquals(1, scheduler.getQueueManager().getLeafQueue("user1", true)
        .getRunnableAppSchedulables().size());
    assertEquals(0, scheduler.getQueueManager().getLeafQueue("default", true)
        .getRunnableAppSchedulables().size());
    assertEquals("root.user1", rmApp.getQueue());
  }
  
  @Test
  public void testNotUserAsDefaultQueue() throws Exception {
    conf.set(FairSchedulerConfiguration.USER_AS_DEFAULT_QUEUE, "false");
    scheduler.reinitialize(conf, resourceManager.getRMContext());
    RMContext rmContext = resourceManager.getRMContext();
    Map<ApplicationId, RMApp> appsMap = rmContext.getRMApps();
    ApplicationAttemptId appAttemptId = createAppAttemptId(1, 1);
    RMApp rmApp = new RMAppImpl(appAttemptId.getApplicationId(), rmContext, conf,
        null, null, null, ApplicationSubmissionContext.newInstance(null, null,
            null, null, null, false, false, 0, null, null), null, null, 0, null);
    appsMap.put(appAttemptId.getApplicationId(), rmApp);

    AppAddedSchedulerEvent appAddedEvent =
        new AppAddedSchedulerEvent(appAttemptId.getApplicationId(), "default",
          "user2");
    scheduler.handle(appAddedEvent);
    AppAttemptAddedSchedulerEvent attempAddedEvent =
        new AppAttemptAddedSchedulerEvent(appAttemptId, false);
    scheduler.handle(attempAddedEvent);
    assertEquals(0, scheduler.getQueueManager().getLeafQueue("user1", true)
        .getRunnableAppSchedulables().size());
    assertEquals(1, scheduler.getQueueManager().getLeafQueue("default", true)
        .getRunnableAppSchedulables().size());
    assertEquals(0, scheduler.getQueueManager().getLeafQueue("user2", true)
        .getRunnableAppSchedulables().size());
  }

  @Test
  public void testEmptyQueueName() throws Exception {
    scheduler.reinitialize(conf, resourceManager.getRMContext());

    // only default queue
    assertEquals(1, scheduler.getQueueManager().getLeafQueues().size());

    // submit app with empty queue
    ApplicationAttemptId appAttemptId = createAppAttemptId(1, 1);
    AppAddedSchedulerEvent appAddedEvent =
        new AppAddedSchedulerEvent(appAttemptId.getApplicationId(), "", "user1");
    scheduler.handle(appAddedEvent);

    // submission rejected
    assertEquals(1, scheduler.getQueueManager().getLeafQueues().size());
    assertNull(scheduler.getSchedulerApp(appAttemptId));
    assertEquals(0, resourceManager.getRMContext().getRMApps().size());
  }

  @Test
  public void testAssignToQueue() throws Exception {
    conf.set(FairSchedulerConfiguration.USER_AS_DEFAULT_QUEUE, "true");
    scheduler.reinitialize(conf, resourceManager.getRMContext());
    
    RMApp rmApp1 = new MockRMApp(0, 0, RMAppState.NEW);
    RMApp rmApp2 = new MockRMApp(1, 1, RMAppState.NEW);
    
    FSLeafQueue queue1 = scheduler.assignToQueue(rmApp1, "default", "asterix");
    FSLeafQueue queue2 = scheduler.assignToQueue(rmApp2, "notdefault", "obelix");
    
    // assert FSLeafQueue's name is the correct name is the one set in the RMApp
    assertEquals(rmApp1.getQueue(), queue1.getName());
    assertEquals("root.asterix", rmApp1.getQueue());
    assertEquals(rmApp2.getQueue(), queue2.getName());
    assertEquals("root.notdefault", rmApp2.getQueue());
  }
  
  @Test
  public void testQueuePlacementWithPolicy() throws Exception {
    conf.setClass(CommonConfigurationKeys.HADOOP_SECURITY_GROUP_MAPPING,
        SimpleGroupsMapping.class, GroupMappingServiceProvider.class);
    scheduler.reinitialize(conf, resourceManager.getRMContext());

    ApplicationAttemptId appId;

    List<QueuePlacementRule> rules = new ArrayList<QueuePlacementRule>();
    rules.add(new QueuePlacementRule.Specified().initialize(true, null));
    rules.add(new QueuePlacementRule.User().initialize(false, null));
    rules.add(new QueuePlacementRule.PrimaryGroup().initialize(false, null));
    rules.add(new QueuePlacementRule.SecondaryGroupExistingQueue().initialize(false, null));
    rules.add(new QueuePlacementRule.Default().initialize(true, null));
    Set<String> queues = Sets.newHashSet("root.user1", "root.user3group",
        "root.user4subgroup1", "root.user4subgroup2" , "root.user5subgroup2");
    scheduler.getAllocationConfiguration().placementPolicy =
        new QueuePlacementPolicy(rules, queues, conf);
    appId = createSchedulingRequest(1024, "somequeue", "user1");
    assertEquals("root.somequeue", scheduler.getSchedulerApp(appId).getQueueName());
    appId = createSchedulingRequest(1024, "default", "user1");
    assertEquals("root.user1", scheduler.getSchedulerApp(appId).getQueueName());
    appId = createSchedulingRequest(1024, "default", "user3");
    assertEquals("root.user3group", scheduler.getSchedulerApp(appId).getQueueName());
    appId = createSchedulingRequest(1024, "default", "user4");
    assertEquals("root.user4subgroup1", scheduler.getSchedulerApp(appId).getQueueName());
    appId = createSchedulingRequest(1024, "default", "user5");
    assertEquals("root.user5subgroup2", scheduler.getSchedulerApp(appId).getQueueName());
    appId = createSchedulingRequest(1024, "default", "otheruser");
    assertEquals("root.default", scheduler.getSchedulerApp(appId).getQueueName());
    
    // test without specified as first rule
    rules = new ArrayList<QueuePlacementRule>();
    rules.add(new QueuePlacementRule.User().initialize(false, null));
    rules.add(new QueuePlacementRule.Specified().initialize(true, null));
    rules.add(new QueuePlacementRule.Default().initialize(true, null));
    scheduler.getAllocationConfiguration().placementPolicy =
        new QueuePlacementPolicy(rules, queues, conf);
    appId = createSchedulingRequest(1024, "somequeue", "user1");
    assertEquals("root.user1", scheduler.getSchedulerApp(appId).getQueueName());
    appId = createSchedulingRequest(1024, "somequeue", "otheruser");
    assertEquals("root.somequeue", scheduler.getSchedulerApp(appId).getQueueName());
    appId = createSchedulingRequest(1024, "default", "otheruser");
    assertEquals("root.default", scheduler.getSchedulerApp(appId).getQueueName());
>>>>>>> 6266273c
  }
  
  @Test
  public void testAssignToQueue() throws Exception {
    Configuration conf = createConfiguration();
    conf.set(FairSchedulerConfiguration.USER_AS_DEFAULT_QUEUE, "true");
    scheduler.reinitialize(conf, resourceManager.getRMContext());
    
    RMApp rmApp1 = new MockRMApp(0, 0, RMAppState.NEW);
    RMApp rmApp2 = new MockRMApp(1, 1, RMAppState.NEW);
    
    FSLeafQueue queue1 = scheduler.assignToQueue(rmApp1, "default", "asterix");
    FSLeafQueue queue2 = scheduler.assignToQueue(rmApp2, "notdefault", "obelix");
    
    // assert FSLeafQueue's name is the correct name is the one set in the RMApp
    assertEquals(rmApp1.getQueue(), queue1.getName());
    assertEquals("root.asterix", rmApp1.getQueue());
    assertEquals(rmApp2.getQueue(), queue2.getName());
    assertEquals("root.notdefault", rmApp2.getQueue());
  }

  @Test
  public void testFairShareWithMinAlloc() throws Exception {
    conf.set(FairSchedulerConfiguration.ALLOCATION_FILE, ALLOC_FILE);

    PrintWriter out = new PrintWriter(new FileWriter(ALLOC_FILE));
    out.println("<?xml version=\"1.0\"?>");
    out.println("<allocations>");
    out.println("<queue name=\"queueA\">");
    out.println("<minResources>1024mb,0vcores</minResources>");
    out.println("</queue>");
    out.println("<queue name=\"queueB\">");
    out.println("<minResources>2048mb,0vcores</minResources>");
    out.println("</queue>");
    out.println("</allocations>");
    out.close();
    
    scheduler.reinitialize(conf, resourceManager.getRMContext());

    // Add one big node (only care about aggregate capacity)
    RMNode node1 =
        MockNodes.newNodeInfo(1, Resources.createResource(3 * 1024), 1,
            "127.0.0.1");
    NodeAddedSchedulerEvent nodeEvent1 = new NodeAddedSchedulerEvent(node1);
    scheduler.handle(nodeEvent1);

    createSchedulingRequest(2 * 1024, "queueA", "user1");
    createSchedulingRequest(2 * 1024, "queueB", "user1");

    scheduler.update();

    Collection<FSLeafQueue> queues = scheduler.getQueueManager().getLeafQueues();
    assertEquals(3, queues.size());

    for (FSLeafQueue p : queues) {
      if (p.getName().equals("root.queueA")) {
        assertEquals(1024, p.getFairShare().getMemory());
      }
      else if (p.getName().equals("root.queueB")) {
        assertEquals(2048, p.getFairShare().getMemory());
      }
    }
  }

  /**
   * Make allocation requests and ensure they are reflected in queue demand.
   */
  @Test
  public void testQueueDemandCalculation() throws Exception {
    scheduler.reinitialize(conf, resourceManager.getRMContext());

    ApplicationAttemptId id11 = createAppAttemptId(1, 1);
    scheduler.addApplication(id11.getApplicationId(), "root.queue1", "user1");
    scheduler.addApplicationAttempt(id11, false);
    ApplicationAttemptId id21 = createAppAttemptId(2, 1);
    scheduler.addApplication(id21.getApplicationId(), "root.queue2", "user1");
    scheduler.addApplicationAttempt(id21, false);
    ApplicationAttemptId id22 = createAppAttemptId(2, 2);
    scheduler.addApplication(id22.getApplicationId(), "root.queue2", "user1");
    scheduler.addApplicationAttempt(id22, false);

    int minReqSize = 
        FairSchedulerConfiguration.DEFAULT_RM_SCHEDULER_INCREMENT_ALLOCATION_MB;
    
    // First ask, queue1 requests 1 large (minReqSize * 2).
    List<ResourceRequest> ask1 = new ArrayList<ResourceRequest>();
    ResourceRequest request1 =
        createResourceRequest(minReqSize * 2, ResourceRequest.ANY, 1, 1, true);
    ask1.add(request1);
    scheduler.allocate(id11, ask1, new ArrayList<ContainerId>(), null, null);

    // Second ask, queue2 requests 1 large + (2 * minReqSize)
    List<ResourceRequest> ask2 = new ArrayList<ResourceRequest>();
    ResourceRequest request2 = createResourceRequest(2 * minReqSize, "foo", 1, 1,
        false);
    ResourceRequest request3 = createResourceRequest(minReqSize, "bar", 1, 2,
        false);
    ask2.add(request2);
    ask2.add(request3);
    scheduler.allocate(id21, ask2, new ArrayList<ContainerId>(), null, null);

    // Third ask, queue2 requests 1 large
    List<ResourceRequest> ask3 = new ArrayList<ResourceRequest>();
    ResourceRequest request4 =
        createResourceRequest(2 * minReqSize, ResourceRequest.ANY, 1, 1, true);
    ask3.add(request4);
    scheduler.allocate(id22, ask3, new ArrayList<ContainerId>(), null, null);

    scheduler.update();

    assertEquals(2 * minReqSize, scheduler.getQueueManager().getQueue("root.queue1")
        .getDemand().getMemory());
    assertEquals(2 * minReqSize + 2 * minReqSize + (2 * minReqSize), scheduler
        .getQueueManager().getQueue("root.queue2").getDemand()
        .getMemory());
  }

  @Test
  public void testAppAdditionAndRemoval() throws Exception {
    scheduler.reinitialize(conf, resourceManager.getRMContext());
    ApplicationAttemptId attemptId =createAppAttemptId(1, 1);
    AppAddedSchedulerEvent appAddedEvent = new AppAddedSchedulerEvent(attemptId.getApplicationId(), "default",
      "user1");
    scheduler.handle(appAddedEvent);
    AppAttemptAddedSchedulerEvent attemptAddedEvent =
        new AppAttemptAddedSchedulerEvent(createAppAttemptId(1, 1), false);
    scheduler.handle(attemptAddedEvent);

    // Scheduler should have two queues (the default and the one created for user1)
    assertEquals(2, scheduler.getQueueManager().getLeafQueues().size());

    // That queue should have one app
    assertEquals(1, scheduler.getQueueManager().getLeafQueue("user1", true)
<<<<<<< HEAD
        .getAppSchedulables().size());
=======
        .getRunnableAppSchedulables().size());
>>>>>>> 6266273c

    AppAttemptRemovedSchedulerEvent appRemovedEvent1 = new AppAttemptRemovedSchedulerEvent(
        createAppAttemptId(1, 1), RMAppAttemptState.FINISHED, false);

    // Now remove app
    scheduler.handle(appRemovedEvent1);

    // Queue should have no apps
    assertEquals(0, scheduler.getQueueManager().getLeafQueue("user1", true)
<<<<<<< HEAD
        .getAppSchedulables().size());
  }

  @Test
  public void testAllocationFileParsing() throws Exception {
    Configuration conf = createConfiguration();
    conf.set(FairSchedulerConfiguration.ALLOCATION_FILE, ALLOC_FILE);
    scheduler.reinitialize(conf, resourceManager.getRMContext());

    PrintWriter out = new PrintWriter(new FileWriter(ALLOC_FILE));
    out.println("<?xml version=\"1.0\"?>");
    out.println("<allocations>");
    // Give queue A a minimum of 1024 M
    out.println("<queue name=\"queueA\">");
    out.println("<minResources>1024mb,0vcores</minResources>");
    out.println("</queue>");
    // Give queue B a minimum of 2048 M
    out.println("<queue name=\"queueB\">");
    out.println("<minResources>2048mb,0vcores</minResources>");
    out.println("<aclAdministerApps>alice,bob admins</aclAdministerApps>");
    out.println("<schedulingPolicy>fair</schedulingPolicy>");
    out.println("</queue>");
    // Give queue C no minimum
    out.println("<queue name=\"queueC\">");
    out.println("<aclSubmitApps>alice,bob admins</aclSubmitApps>");
    out.println("</queue>");
    // Give queue D a limit of 3 running apps
    out.println("<queue name=\"queueD\">");
    out.println("<maxRunningApps>3</maxRunningApps>");
    out.println("</queue>");
    // Give queue E a preemption timeout of one minute
    out.println("<queue name=\"queueE\">");
    out.println("<minSharePreemptionTimeout>60</minSharePreemptionTimeout>");
    out.println("</queue>");
    // Set default limit of apps per queue to 15
    out.println("<queueMaxAppsDefault>15</queueMaxAppsDefault>");
    // Set default limit of apps per user to 5
    out.println("<userMaxAppsDefault>5</userMaxAppsDefault>");
    // Give user1 a limit of 10 jobs
    out.println("<user name=\"user1\">");
    out.println("<maxRunningApps>10</maxRunningApps>");
    out.println("</user>");
    // Set default min share preemption timeout to 2 minutes
    out.println("<defaultMinSharePreemptionTimeout>120"
        + "</defaultMinSharePreemptionTimeout>");
    // Set fair share preemption timeout to 5 minutes
    out.println("<fairSharePreemptionTimeout>300</fairSharePreemptionTimeout>");
    // Set default scheduling policy to DRF
    out.println("<defaultQueueSchedulingPolicy>drf</defaultQueueSchedulingPolicy>");
    out.println("</allocations>");
    out.close();

    QueueManager queueManager = scheduler.getQueueManager();
    queueManager.initialize();

    assertEquals(6, queueManager.getLeafQueues().size()); // 5 in file + default queue
    assertEquals(Resources.createResource(0),
        queueManager.getMinResources("root." + YarnConfiguration.DEFAULT_QUEUE_NAME));
    assertEquals(Resources.createResource(0),
        queueManager.getMinResources("root." + YarnConfiguration.DEFAULT_QUEUE_NAME));

    assertEquals(Resources.createResource(1024, 0),
        queueManager.getMinResources("root.queueA"));
    assertEquals(Resources.createResource(2048, 0),
        queueManager.getMinResources("root.queueB"));
    assertEquals(Resources.createResource(0),
        queueManager.getMinResources("root.queueC"));
    assertEquals(Resources.createResource(0),
        queueManager.getMinResources("root.queueD"));
    assertEquals(Resources.createResource(0),
        queueManager.getMinResources("root.queueE"));

    assertEquals(15, queueManager.getQueueMaxApps("root." + YarnConfiguration.DEFAULT_QUEUE_NAME));
    assertEquals(15, queueManager.getQueueMaxApps("root.queueA"));
    assertEquals(15, queueManager.getQueueMaxApps("root.queueB"));
    assertEquals(15, queueManager.getQueueMaxApps("root.queueC"));
    assertEquals(3, queueManager.getQueueMaxApps("root.queueD"));
    assertEquals(15, queueManager.getQueueMaxApps("root.queueE"));
    assertEquals(10, queueManager.getUserMaxApps("user1"));
    assertEquals(5, queueManager.getUserMaxApps("user2"));

    // Root should get * ACL
    assertEquals("*",queueManager.getQueueAcl("root",
        QueueACL.ADMINISTER_QUEUE).getAclString());
    assertEquals("*", queueManager.getQueueAcl("root",
        QueueACL.SUBMIT_APPLICATIONS).getAclString());

    // Unspecified queues should get default ACL
    assertEquals(" ",queueManager.getQueueAcl("root.queueA",
        QueueACL.ADMINISTER_QUEUE).getAclString());
    assertEquals(" ", queueManager.getQueueAcl("root.queueA",
        QueueACL.SUBMIT_APPLICATIONS).getAclString());

    // Queue B ACL
    assertEquals("alice,bob admins",queueManager.getQueueAcl("root.queueB",
        QueueACL.ADMINISTER_QUEUE).getAclString());

    // Queue C ACL
    assertEquals("alice,bob admins",queueManager.getQueueAcl("root.queueC",
        QueueACL.SUBMIT_APPLICATIONS).getAclString());

    assertEquals(120000, queueManager.getMinSharePreemptionTimeout("root." + 
        YarnConfiguration.DEFAULT_QUEUE_NAME));
    assertEquals(120000, queueManager.getMinSharePreemptionTimeout("root.queueA"));
    assertEquals(120000, queueManager.getMinSharePreemptionTimeout("root.queueB"));
    assertEquals(120000, queueManager.getMinSharePreemptionTimeout("root.queueC"));
    assertEquals(120000, queueManager.getMinSharePreemptionTimeout("root.queueD"));
    assertEquals(120000, queueManager.getMinSharePreemptionTimeout("root.queueA"));
    assertEquals(60000, queueManager.getMinSharePreemptionTimeout("root.queueE"));
    assertEquals(300000, queueManager.getFairSharePreemptionTimeout());
    
    // Verify existing queues have default scheduling policy
    assertEquals(DominantResourceFairnessPolicy.NAME,
        queueManager.getQueue("root").getPolicy().getName());
    assertEquals(DominantResourceFairnessPolicy.NAME,
        queueManager.getQueue("root.queueA").getPolicy().getName());
    // Verify default is overriden if specified explicitly
    assertEquals(FairSharePolicy.NAME,
        queueManager.getQueue("root.queueB").getPolicy().getName());
    // Verify new queue gets default scheduling policy
    assertEquals(DominantResourceFairnessPolicy.NAME,
        queueManager.getLeafQueue("root.newqueue", true).getPolicy().getName());
=======
        .getRunnableAppSchedulables().size());
>>>>>>> 6266273c
  }

  @Test
  public void testHierarchicalQueueAllocationFileParsing() throws IOException, SAXException, 
      AllocationConfigurationException, ParserConfigurationException {
    conf.set(FairSchedulerConfiguration.ALLOCATION_FILE, ALLOC_FILE);

    PrintWriter out = new PrintWriter(new FileWriter(ALLOC_FILE));
    out.println("<?xml version=\"1.0\"?>");
    out.println("<allocations>");
    out.println("<queue name=\"queueA\">");
    out.println("<minResources>2048mb,0vcores</minResources>");
    out.println("</queue>");
    out.println("<queue name=\"queueB\">");
    out.println("<minResources>2048mb,0vcores</minResources>");
    out.println("<queue name=\"queueC\">");
    out.println("<minResources>2048mb,0vcores</minResources>");
    out.println("</queue>");
    out.println("<queue name=\"queueD\">");
    out.println("<minResources>2048mb,0vcores</minResources>");
    out.println("</queue>");
    out.println("</queue>");
    out.println("</allocations>");
    out.close();

    scheduler.reinitialize(conf, resourceManager.getRMContext());

    QueueManager queueManager = scheduler.getQueueManager();
    Collection<FSLeafQueue> leafQueues = queueManager.getLeafQueues();
    Assert.assertEquals(4, leafQueues.size());
    Assert.assertNotNull(queueManager.getLeafQueue("queueA", false));
    Assert.assertNotNull(queueManager.getLeafQueue("queueB.queueC", false));
    Assert.assertNotNull(queueManager.getLeafQueue("queueB.queueD", false));
    Assert.assertNotNull(queueManager.getLeafQueue("default", false));
    // Make sure querying for queues didn't create any new ones:
    Assert.assertEquals(4, leafQueues.size());
  }
  
  @Test
  public void testConfigureRootQueue() throws Exception {
<<<<<<< HEAD
    Configuration conf = createConfiguration();
    conf.set(FairSchedulerConfiguration.ALLOCATION_FILE, ALLOC_FILE);
    scheduler.reinitialize(conf, resourceManager.getRMContext());

    PrintWriter out = new PrintWriter(new FileWriter(ALLOC_FILE));
    out.println("<?xml version=\"1.0\"?>");
    out.println("<allocations>");
    out.println("<defaultQueueSchedulingPolicy>fair</defaultQueueSchedulingPolicy>");
    out.println("<queue name=\"root\">");
    out.println("  <schedulingPolicy>drf</schedulingPolicy>");
    out.println("  <queue name=\"child1\">");
    out.println("    <minResources>1024mb,1vcores</minResources>");
    out.println("  </queue>");
    out.println("  <queue name=\"child2\">");
    out.println("    <minResources>1024mb,4vcores</minResources>");
    out.println("  </queue>");
    out.println("</queue>");
    out.println("</allocations>");
    out.close();

    QueueManager queueManager = scheduler.getQueueManager();
    queueManager.initialize();
    
    FSQueue root = queueManager.getRootQueue();
    assertTrue(root.getPolicy() instanceof DominantResourceFairnessPolicy);
    
    assertNotNull(queueManager.getLeafQueue("child1", false));
    assertNotNull(queueManager.getLeafQueue("child2", false));
  }
  
  /**
   * Verify that you can't place queues at the same level as the root queue in
   * the allocations file.
   */
  @Test (expected = AllocationConfigurationException.class)
  public void testQueueAlongsideRoot() throws Exception {
    Configuration conf = createConfiguration();
    conf.set(FairSchedulerConfiguration.ALLOCATION_FILE, ALLOC_FILE);
    scheduler.reinitialize(conf, resourceManager.getRMContext());

    PrintWriter out = new PrintWriter(new FileWriter(ALLOC_FILE));
    out.println("<?xml version=\"1.0\"?>");
    out.println("<allocations>");
    out.println("<queue name=\"root\">");
    out.println("</queue>");
    out.println("<queue name=\"other\">");
    out.println("</queue>");
    out.println("</allocations>");
    out.close();

    QueueManager queueManager = scheduler.getQueueManager();
    queueManager.initialize();
  }
  
  @Test
  public void testBackwardsCompatibleAllocationFileParsing() throws Exception {
    Configuration conf = createConfiguration();
=======
>>>>>>> 6266273c
    conf.set(FairSchedulerConfiguration.ALLOCATION_FILE, ALLOC_FILE);

    PrintWriter out = new PrintWriter(new FileWriter(ALLOC_FILE));
    out.println("<?xml version=\"1.0\"?>");
    out.println("<allocations>");
    out.println("<defaultQueueSchedulingPolicy>fair</defaultQueueSchedulingPolicy>");
    out.println("<queue name=\"root\">");
    out.println("  <schedulingPolicy>drf</schedulingPolicy>");
    out.println("  <queue name=\"child1\">");
    out.println("    <minResources>1024mb,1vcores</minResources>");
    out.println("  </queue>");
    out.println("  <queue name=\"child2\">");
    out.println("    <minResources>1024mb,4vcores</minResources>");
    out.println("  </queue>");
    out.println("</queue>");
    out.println("</allocations>");
    out.close();
    
    scheduler.reinitialize(conf, resourceManager.getRMContext());
    QueueManager queueManager = scheduler.getQueueManager();
<<<<<<< HEAD
    queueManager.initialize();

    assertEquals(6, queueManager.getLeafQueues().size()); // 5 in file + default queue
    assertEquals(Resources.createResource(0),
        queueManager.getMinResources("root." + YarnConfiguration.DEFAULT_QUEUE_NAME));
    assertEquals(Resources.createResource(0),
        queueManager.getMinResources("root." + YarnConfiguration.DEFAULT_QUEUE_NAME));

    assertEquals(Resources.createResource(1024, 0),
        queueManager.getMinResources("root.queueA"));
    assertEquals(Resources.createResource(2048, 0),
        queueManager.getMinResources("root.queueB"));
    assertEquals(Resources.createResource(0),
        queueManager.getMinResources("root.queueC"));
    assertEquals(Resources.createResource(0),
        queueManager.getMinResources("root.queueD"));
    assertEquals(Resources.createResource(0),
        queueManager.getMinResources("root.queueE"));

    assertEquals(15, queueManager.getQueueMaxApps("root." + YarnConfiguration.DEFAULT_QUEUE_NAME));
    assertEquals(15, queueManager.getQueueMaxApps("root.queueA"));
    assertEquals(15, queueManager.getQueueMaxApps("root.queueB"));
    assertEquals(15, queueManager.getQueueMaxApps("root.queueC"));
    assertEquals(3, queueManager.getQueueMaxApps("root.queueD"));
    assertEquals(15, queueManager.getQueueMaxApps("root.queueE"));
    assertEquals(10, queueManager.getUserMaxApps("user1"));
    assertEquals(5, queueManager.getUserMaxApps("user2"));

    // Unspecified queues should get default ACL
    assertEquals(" ", queueManager.getQueueAcl("root.queueA",
        QueueACL.ADMINISTER_QUEUE).getAclString());
    assertEquals(" ", queueManager.getQueueAcl("root.queueA",
        QueueACL.SUBMIT_APPLICATIONS).getAclString());

    // Queue B ACL
    assertEquals("alice,bob admins", queueManager.getQueueAcl("root.queueB",
        QueueACL.ADMINISTER_QUEUE).getAclString());

    // Queue C ACL
    assertEquals("alice,bob admins", queueManager.getQueueAcl("root.queueC",
        QueueACL.SUBMIT_APPLICATIONS).getAclString());


    assertEquals(120000, queueManager.getMinSharePreemptionTimeout("root." +
        YarnConfiguration.DEFAULT_QUEUE_NAME));
    assertEquals(120000, queueManager.getMinSharePreemptionTimeout("root.queueA"));
    assertEquals(120000, queueManager.getMinSharePreemptionTimeout("root.queueB"));
    assertEquals(120000, queueManager.getMinSharePreemptionTimeout("root.queueC"));
    assertEquals(120000, queueManager.getMinSharePreemptionTimeout("root.queueD"));
    assertEquals(120000, queueManager.getMinSharePreemptionTimeout("root.queueA"));
    assertEquals(60000, queueManager.getMinSharePreemptionTimeout("root.queueE"));
    assertEquals(300000, queueManager.getFairSharePreemptionTimeout());
=======
    
    FSQueue root = queueManager.getRootQueue();
    assertTrue(root.getPolicy() instanceof DominantResourceFairnessPolicy);
    
    assertNotNull(queueManager.getLeafQueue("child1", false));
    assertNotNull(queueManager.getLeafQueue("child2", false));
>>>>>>> 6266273c
  }
  
  @Test (timeout = 5000)
  public void testIsStarvedForMinShare() throws Exception {
    conf.set(FairSchedulerConfiguration.ALLOCATION_FILE, ALLOC_FILE);

    PrintWriter out = new PrintWriter(new FileWriter(ALLOC_FILE));
    out.println("<?xml version=\"1.0\"?>");
    out.println("<allocations>");
    out.println("<queue name=\"queueA\">");
    out.println("<minResources>2048mb,0vcores</minResources>");
    out.println("</queue>");
    out.println("<queue name=\"queueB\">");
    out.println("<minResources>2048mb,0vcores</minResources>");
    out.println("</queue>");
    out.println("</allocations>");
    out.close();

    scheduler.reinitialize(conf, resourceManager.getRMContext());

    // Add one big node (only care about aggregate capacity)
    RMNode node1 =
        MockNodes.newNodeInfo(1, Resources.createResource(4 * 1024, 4), 1,
            "127.0.0.1");
    NodeAddedSchedulerEvent nodeEvent1 = new NodeAddedSchedulerEvent(node1);
    scheduler.handle(nodeEvent1);

    // Queue A wants 3 * 1024. Node update gives this all to A
    createSchedulingRequest(3 * 1024, "queueA", "user1");
    scheduler.update();
    NodeUpdateSchedulerEvent nodeEvent2 = new NodeUpdateSchedulerEvent(node1);
    scheduler.handle(nodeEvent2);

    // Queue B arrives and wants 1 * 1024
    createSchedulingRequest(1 * 1024, "queueB", "user1");
    scheduler.update();
    Collection<FSLeafQueue> queues = scheduler.getQueueManager().getLeafQueues();
    assertEquals(3, queues.size());

    // Queue A should be above min share, B below.
    for (FSLeafQueue p : queues) {
      if (p.getName().equals("root.queueA")) {
        assertEquals(false, scheduler.isStarvedForMinShare(p));
      }
      else if (p.getName().equals("root.queueB")) {
        assertEquals(true, scheduler.isStarvedForMinShare(p));
      }
    }

    // Node checks in again, should allocate for B
    scheduler.handle(nodeEvent2);
    // Now B should have min share ( = demand here)
    for (FSLeafQueue p : queues) {
      if (p.getName().equals("root.queueB")) {
        assertEquals(false, scheduler.isStarvedForMinShare(p));
      }
    }
  }

  @Test (timeout = 5000)
  public void testIsStarvedForFairShare() throws Exception {
    conf.set(FairSchedulerConfiguration.ALLOCATION_FILE, ALLOC_FILE);

    PrintWriter out = new PrintWriter(new FileWriter(ALLOC_FILE));
    out.println("<?xml version=\"1.0\"?>");
    out.println("<allocations>");
    out.println("<queue name=\"queueA\">");
    out.println("<weight>.25</weight>");
    out.println("</queue>");
    out.println("<queue name=\"queueB\">");
    out.println("<weight>.75</weight>");
    out.println("</queue>");
    out.println("</allocations>");
    out.close();

    scheduler.reinitialize(conf, resourceManager.getRMContext());
    
    // Add one big node (only care about aggregate capacity)
    RMNode node1 =
        MockNodes.newNodeInfo(1, Resources.createResource(4 * 1024, 4), 1,
            "127.0.0.1");
    NodeAddedSchedulerEvent nodeEvent1 = new NodeAddedSchedulerEvent(node1);
    scheduler.handle(nodeEvent1);

    // Queue A wants 3 * 1024. Node update gives this all to A
    createSchedulingRequest(3 * 1024, "queueA", "user1");
    scheduler.update();
    NodeUpdateSchedulerEvent nodeEvent2 = new NodeUpdateSchedulerEvent(node1);
    scheduler.handle(nodeEvent2);

    // Queue B arrives and wants 1 * 1024
    createSchedulingRequest(1 * 1024, "queueB", "user1");
    scheduler.update();
    Collection<FSLeafQueue> queues = scheduler.getQueueManager().getLeafQueues();
    assertEquals(3, queues.size());

    // Queue A should be above fair share, B below.
    for (FSLeafQueue p : queues) {
      if (p.getName().equals("root.queueA")) {
        assertEquals(false, scheduler.isStarvedForFairShare(p));
      }
      else if (p.getName().equals("root.queueB")) {
        assertEquals(true, scheduler.isStarvedForFairShare(p));
      }
    }

    // Node checks in again, should allocate for B
    scheduler.handle(nodeEvent2);
    // B should not be starved for fair share, since entire demand is
    // satisfied.
    for (FSLeafQueue p : queues) {
      if (p.getName().equals("root.queueB")) {
        assertEquals(false, scheduler.isStarvedForFairShare(p));
      }
    }
  }

  @Test (timeout = 5000)
  /**
   * Make sure containers are chosen to be preempted in the correct order. Right
   * now this means decreasing order of priority.
   */
  public void testChoiceOfPreemptedContainers() throws Exception {
    conf.setLong(FairSchedulerConfiguration.PREEMPTION_INTERVAL, 5000);
    conf.setLong(FairSchedulerConfiguration.WAIT_TIME_BEFORE_KILL, 10000); 
    conf.set(FairSchedulerConfiguration.ALLOCATION_FILE + ".allocation.file", ALLOC_FILE);
    
    MockClock clock = new MockClock();
    scheduler.setClock(clock);
    
    PrintWriter out = new PrintWriter(new FileWriter(ALLOC_FILE));
    out.println("<?xml version=\"1.0\"?>");
    out.println("<allocations>");
    out.println("<queue name=\"queueA\">");
    out.println("<weight>.25</weight>");
    out.println("</queue>");
    out.println("<queue name=\"queueB\">");
    out.println("<weight>.25</weight>");
    out.println("</queue>");
    out.println("<queue name=\"queueC\">");
    out.println("<weight>.25</weight>");
    out.println("</queue>");
    out.println("<queue name=\"queueD\">");
    out.println("<weight>.25</weight>");
    out.println("</queue>");
    out.println("</allocations>");
    out.close();
    
    scheduler.reinitialize(conf, resourceManager.getRMContext());

    // Create four nodes
    RMNode node1 =
        MockNodes.newNodeInfo(1, Resources.createResource(2 * 1024, 2), 1,
            "127.0.0.1");
    NodeAddedSchedulerEvent nodeEvent1 = new NodeAddedSchedulerEvent(node1);
    scheduler.handle(nodeEvent1);

    RMNode node2 =
        MockNodes.newNodeInfo(1, Resources.createResource(2 * 1024, 2), 2,
            "127.0.0.2");
    NodeAddedSchedulerEvent nodeEvent2 = new NodeAddedSchedulerEvent(node2);
    scheduler.handle(nodeEvent2);

    RMNode node3 =
        MockNodes.newNodeInfo(1, Resources.createResource(2 * 1024, 2), 3,
            "127.0.0.3");
    NodeAddedSchedulerEvent nodeEvent3 = new NodeAddedSchedulerEvent(node3);
    scheduler.handle(nodeEvent3);


    // Queue A and B each request three containers
    ApplicationAttemptId app1 =
        createSchedulingRequest(1 * 1024, "queueA", "user1", 1, 1);
    ApplicationAttemptId app2 =
        createSchedulingRequest(1 * 1024, "queueA", "user1", 1, 2);
    ApplicationAttemptId app3 =
        createSchedulingRequest(1 * 1024, "queueA", "user1", 1, 3);

    ApplicationAttemptId app4 =
        createSchedulingRequest(1 * 1024, "queueB", "user1", 1, 1);
    ApplicationAttemptId app5 =
        createSchedulingRequest(1 * 1024, "queueB", "user1", 1, 2);
    ApplicationAttemptId app6 =
        createSchedulingRequest(1 * 1024, "queueB", "user1", 1, 3);

    scheduler.update();

    // Sufficient node check-ins to fully schedule containers
    for (int i = 0; i < 2; i++) {
      NodeUpdateSchedulerEvent nodeUpdate1 = new NodeUpdateSchedulerEvent(node1);
      scheduler.handle(nodeUpdate1);

      NodeUpdateSchedulerEvent nodeUpdate2 = new NodeUpdateSchedulerEvent(node2);
      scheduler.handle(nodeUpdate2);

      NodeUpdateSchedulerEvent nodeUpdate3 = new NodeUpdateSchedulerEvent(node3);
      scheduler.handle(nodeUpdate3);
    }

    assertEquals(1, scheduler.getSchedulerApp(app1).getLiveContainers().size());
    assertEquals(1, scheduler.getSchedulerApp(app2).getLiveContainers().size());
    assertEquals(1, scheduler.getSchedulerApp(app3).getLiveContainers().size());
    assertEquals(1, scheduler.getSchedulerApp(app4).getLiveContainers().size());
    assertEquals(1, scheduler.getSchedulerApp(app5).getLiveContainers().size());
    assertEquals(1, scheduler.getSchedulerApp(app6).getLiveContainers().size());

    // Now new requests arrive from queues C and D
    ApplicationAttemptId app7 =
        createSchedulingRequest(1 * 1024, "queueC", "user1", 1, 1);
    ApplicationAttemptId app8 =
        createSchedulingRequest(1 * 1024, "queueC", "user1", 1, 2);
    ApplicationAttemptId app9 =
        createSchedulingRequest(1 * 1024, "queueC", "user1", 1, 3);

    ApplicationAttemptId app10 =
        createSchedulingRequest(1 * 1024, "queueD", "user1", 1, 1);
    ApplicationAttemptId app11 =
        createSchedulingRequest(1 * 1024, "queueD", "user1", 1, 2);
    ApplicationAttemptId app12 =
        createSchedulingRequest(1 * 1024, "queueD", "user1", 1, 3);

    scheduler.update();

    // We should be able to claw back one container from A and B each.
    // Make sure it is lowest priority container.
    scheduler.preemptResources(scheduler.getQueueManager().getLeafQueues(),
        Resources.createResource(2 * 1024));
    assertEquals(1, scheduler.getSchedulerApp(app1).getLiveContainers().size());
    assertEquals(1, scheduler.getSchedulerApp(app2).getLiveContainers().size());
    assertEquals(1, scheduler.getSchedulerApp(app4).getLiveContainers().size());
    assertEquals(1, scheduler.getSchedulerApp(app5).getLiveContainers().size());
    
    // First verify we are adding containers to preemption list for the application
    assertTrue(!Collections.disjoint(scheduler.getSchedulerApp(app3).getLiveContainers(),
                                     scheduler.getSchedulerApp(app3).getPreemptionContainers()));
    assertTrue(!Collections.disjoint(scheduler.getSchedulerApp(app6).getLiveContainers(),
                                     scheduler.getSchedulerApp(app6).getPreemptionContainers()));

    // Pretend 15 seconds have passed
    clock.tick(15);

    // Trigger a kill by insisting we want containers back
    scheduler.preemptResources(scheduler.getQueueManager().getLeafQueues(),
        Resources.createResource(2 * 1024));

    // At this point the containers should have been killed (since we are not simulating AM)
    assertEquals(0, scheduler.getSchedulerApp(app6).getLiveContainers().size());
    assertEquals(0, scheduler.getSchedulerApp(app3).getLiveContainers().size());

    // Trigger a kill by insisting we want containers back
    scheduler.preemptResources(scheduler.getQueueManager().getLeafQueues(),
        Resources.createResource(2 * 1024));

    // Pretend 15 seconds have passed
    clock.tick(15);

    // We should be able to claw back another container from A and B each.
    // Make sure it is lowest priority container.
    scheduler.preemptResources(scheduler.getQueueManager().getLeafQueues(),
        Resources.createResource(2 * 1024));
    
    assertEquals(1, scheduler.getSchedulerApp(app1).getLiveContainers().size());
    assertEquals(0, scheduler.getSchedulerApp(app2).getLiveContainers().size());
    assertEquals(0, scheduler.getSchedulerApp(app3).getLiveContainers().size());
    assertEquals(1, scheduler.getSchedulerApp(app4).getLiveContainers().size());
    assertEquals(0, scheduler.getSchedulerApp(app5).getLiveContainers().size());
    assertEquals(0, scheduler.getSchedulerApp(app6).getLiveContainers().size());

    // Now A and B are below fair share, so preemption shouldn't do anything
    scheduler.preemptResources(scheduler.getQueueManager().getLeafQueues(),
        Resources.createResource(2 * 1024));
    assertEquals(1, scheduler.getSchedulerApp(app1).getLiveContainers().size());
    assertEquals(0, scheduler.getSchedulerApp(app2).getLiveContainers().size());
    assertEquals(0, scheduler.getSchedulerApp(app3).getLiveContainers().size());
    assertEquals(1, scheduler.getSchedulerApp(app4).getLiveContainers().size());
    assertEquals(0, scheduler.getSchedulerApp(app5).getLiveContainers().size());
    assertEquals(0, scheduler.getSchedulerApp(app6).getLiveContainers().size());
  }

  @Test (timeout = 5000)
  /**
   * Tests the timing of decision to preempt tasks.
   */
  public void testPreemptionDecision() throws Exception {
    conf.set(FairSchedulerConfiguration.ALLOCATION_FILE, ALLOC_FILE);
    MockClock clock = new MockClock();
    scheduler.setClock(clock);

    PrintWriter out = new PrintWriter(new FileWriter(ALLOC_FILE));
    out.println("<?xml version=\"1.0\"?>");
    out.println("<allocations>");
    out.println("<queue name=\"default\">");
    out.println("<maxResources>0mb,0vcores</maxResources>");
    out.println("</queue>");
    out.println("<queue name=\"queueA\">");
    out.println("<weight>.25</weight>");
    out.println("<minResources>1024mb,0vcores</minResources>");
    out.println("</queue>");
    out.println("<queue name=\"queueB\">");
    out.println("<weight>.25</weight>");
    out.println("<minResources>1024mb,0vcores</minResources>");
    out.println("</queue>");
    out.println("<queue name=\"queueC\">");
    out.println("<weight>.25</weight>");
    out.println("<minResources>1024mb,0vcores</minResources>");
    out.println("</queue>");
    out.println("<queue name=\"queueD\">");
    out.println("<weight>.25</weight>");
    out.println("<minResources>1024mb,0vcores</minResources>");
    out.println("</queue>");
    out.print("<defaultMinSharePreemptionTimeout>5</defaultMinSharePreemptionTimeout>");
    out.print("<fairSharePreemptionTimeout>10</fairSharePreemptionTimeout>");
    out.println("</allocations>");
    out.close();

    scheduler.reinitialize(conf, resourceManager.getRMContext());

    // Create four nodes
    RMNode node1 =
        MockNodes.newNodeInfo(1, Resources.createResource(2 * 1024, 2), 1,
            "127.0.0.1");
    NodeAddedSchedulerEvent nodeEvent1 = new NodeAddedSchedulerEvent(node1);
    scheduler.handle(nodeEvent1);

    RMNode node2 =
        MockNodes.newNodeInfo(1, Resources.createResource(2 * 1024, 2), 2,
            "127.0.0.2");
    NodeAddedSchedulerEvent nodeEvent2 = new NodeAddedSchedulerEvent(node2);
    scheduler.handle(nodeEvent2);

    RMNode node3 =
        MockNodes.newNodeInfo(1, Resources.createResource(2 * 1024, 2), 3,
            "127.0.0.3");
    NodeAddedSchedulerEvent nodeEvent3 = new NodeAddedSchedulerEvent(node3);
    scheduler.handle(nodeEvent3);


    // Queue A and B each request three containers
    ApplicationAttemptId app1 =
        createSchedulingRequest(1 * 1024, "queueA", "user1", 1, 1);
    ApplicationAttemptId app2 =
        createSchedulingRequest(1 * 1024, "queueA", "user1", 1, 2);
    ApplicationAttemptId app3 =
        createSchedulingRequest(1 * 1024, "queueA", "user1", 1, 3);

    ApplicationAttemptId app4 =
        createSchedulingRequest(1 * 1024, "queueB", "user1", 1, 1);
    ApplicationAttemptId app5 =
        createSchedulingRequest(1 * 1024, "queueB", "user1", 1, 2);
    ApplicationAttemptId app6 =
        createSchedulingRequest(1 * 1024, "queueB", "user1", 1, 3);

    scheduler.update();

    // Sufficient node check-ins to fully schedule containers
    for (int i = 0; i < 2; i++) {
      NodeUpdateSchedulerEvent nodeUpdate1 = new NodeUpdateSchedulerEvent(node1);
      scheduler.handle(nodeUpdate1);

      NodeUpdateSchedulerEvent nodeUpdate2 = new NodeUpdateSchedulerEvent(node2);
      scheduler.handle(nodeUpdate2);

      NodeUpdateSchedulerEvent nodeUpdate3 = new NodeUpdateSchedulerEvent(node3);
      scheduler.handle(nodeUpdate3);
    }

    // Now new requests arrive from queues C and D
    ApplicationAttemptId app7 =
        createSchedulingRequest(1 * 1024, "queueC", "user1", 1, 1);
    ApplicationAttemptId app8 =
        createSchedulingRequest(1 * 1024, "queueC", "user1", 1, 2);
    ApplicationAttemptId app9 =
        createSchedulingRequest(1 * 1024, "queueC", "user1", 1, 3);

    ApplicationAttemptId app10 =
        createSchedulingRequest(1 * 1024, "queueD", "user1", 1, 1);
    ApplicationAttemptId app11 =
        createSchedulingRequest(1 * 1024, "queueD", "user1", 1, 2);
    ApplicationAttemptId app12 =
        createSchedulingRequest(1 * 1024, "queueD", "user1", 1, 3);

    scheduler.update();

    FSLeafQueue schedC =
        scheduler.getQueueManager().getLeafQueue("queueC", true);
    FSLeafQueue schedD =
        scheduler.getQueueManager().getLeafQueue("queueD", true);

    assertTrue(Resources.equals(
        Resources.none(), scheduler.resToPreempt(schedC, clock.getTime())));
    assertTrue(Resources.equals(
        Resources.none(), scheduler.resToPreempt(schedD, clock.getTime())));
    // After minSharePreemptionTime has passed, they should want to preempt min
    // share.
    clock.tick(6);
    assertEquals(
        1024, scheduler.resToPreempt(schedC, clock.getTime()).getMemory());
    assertEquals(
        1024, scheduler.resToPreempt(schedD, clock.getTime()).getMemory());

    // After fairSharePreemptionTime has passed, they should want to preempt
    // fair share.
    scheduler.update();
    clock.tick(6);
    assertEquals(
        1536 , scheduler.resToPreempt(schedC, clock.getTime()).getMemory());
    assertEquals(
        1536, scheduler.resToPreempt(schedD, clock.getTime()).getMemory());
  }
  
  @Test (timeout = 5000)
  public void testMultipleContainersWaitingForReservation() throws IOException {
    scheduler.reinitialize(conf, resourceManager.getRMContext());

    // Add a node
    RMNode node1 =
        MockNodes
            .newNodeInfo(1, Resources.createResource(1024), 1, "127.0.0.1");
    NodeAddedSchedulerEvent nodeEvent1 = new NodeAddedSchedulerEvent(node1);
    scheduler.handle(nodeEvent1);

    // Request full capacity of node
    createSchedulingRequest(1024, "queue1", "user1", 1);
    scheduler.update();
    NodeUpdateSchedulerEvent updateEvent = new NodeUpdateSchedulerEvent(node1);
    scheduler.handle(updateEvent);

    ApplicationAttemptId attId1 = createSchedulingRequest(1024, "queue2", "user2", 1);
    ApplicationAttemptId attId2 = createSchedulingRequest(1024, "queue3", "user3", 1);
    
    scheduler.update();
    scheduler.handle(updateEvent);
    
    // One container should get reservation and the other should get nothing
    assertEquals(1024,
        scheduler.getSchedulerApp(attId1).getCurrentReservation().getMemory());
    assertEquals(0,
        scheduler.getSchedulerApp(attId2).getCurrentReservation().getMemory());
  }

  @Test (timeout = 5000)
  public void testUserMaxRunningApps() throws Exception {
    // Set max running apps
    conf.set(FairSchedulerConfiguration.ALLOCATION_FILE, ALLOC_FILE);

    PrintWriter out = new PrintWriter(new FileWriter(ALLOC_FILE));
    out.println("<?xml version=\"1.0\"?>");
    out.println("<allocations>");
    out.println("<user name=\"user1\">");
    out.println("<maxRunningApps>1</maxRunningApps>");
    out.println("</user>");
    out.println("</allocations>");
    out.close();

    scheduler.reinitialize(conf, resourceManager.getRMContext());
    
    // Add a node
    RMNode node1 =
        MockNodes
            .newNodeInfo(1, Resources.createResource(8192, 8), 1, "127.0.0.1");
    NodeAddedSchedulerEvent nodeEvent1 = new NodeAddedSchedulerEvent(node1);
    scheduler.handle(nodeEvent1);
    
    // Request for app 1
    ApplicationAttemptId attId1 = createSchedulingRequest(1024, "queue1",
        "user1", 1);
    
    scheduler.update();
    NodeUpdateSchedulerEvent updateEvent = new NodeUpdateSchedulerEvent(node1);
    scheduler.handle(updateEvent);
    
    // App 1 should be running
    assertEquals(1, scheduler.getSchedulerApp(attId1).getLiveContainers().size());
    
    ApplicationAttemptId attId2 = createSchedulingRequest(1024, "queue1",
        "user1", 1);
    
    scheduler.update();
    scheduler.handle(updateEvent);
    
    // App 2 should not be running
    assertEquals(0, scheduler.getSchedulerApp(attId2).getLiveContainers().size());
    
    // Request another container for app 1
    createSchedulingRequestExistingApplication(1024, 1, attId1);
    
    scheduler.update();
    scheduler.handle(updateEvent);
    
    // Request should be fulfilled
    assertEquals(2, scheduler.getSchedulerApp(attId1).getLiveContainers().size());
  }
  
  @Test (timeout = 5000)
  public void testReservationWhileMultiplePriorities() throws IOException {
    scheduler.reinitialize(conf, resourceManager.getRMContext());

    // Add a node
    RMNode node1 =
        MockNodes
            .newNodeInfo(1, Resources.createResource(1024, 4), 1, "127.0.0.1");
    NodeAddedSchedulerEvent nodeEvent1 = new NodeAddedSchedulerEvent(node1);
    scheduler.handle(nodeEvent1);

    ApplicationAttemptId attId = createSchedulingRequest(1024, 4, "queue1",
        "user1", 1, 2);
    scheduler.update();
    NodeUpdateSchedulerEvent updateEvent = new NodeUpdateSchedulerEvent(node1);
    scheduler.handle(updateEvent);
    
    FSSchedulerApp app = scheduler.getSchedulerApp(attId);
    assertEquals(1, app.getLiveContainers().size());
    
    ContainerId containerId = scheduler.getSchedulerApp(attId)
        .getLiveContainers().iterator().next().getContainerId();

    // Cause reservation to be created
    createSchedulingRequestExistingApplication(1024, 4, 2, attId);
    scheduler.update();
    scheduler.handle(updateEvent);

    assertEquals(1, app.getLiveContainers().size());
    assertEquals(0, scheduler.getRootQueueMetrics().getAvailableMB());
    assertEquals(0, scheduler.getRootQueueMetrics().getAvailableVirtualCores());
    
    // Create request at higher priority
    createSchedulingRequestExistingApplication(1024, 4, 1, attId);
    scheduler.update();
    scheduler.handle(updateEvent);
    
    assertEquals(1, app.getLiveContainers().size());
    // Reserved container should still be at lower priority
    for (RMContainer container : app.getReservedContainers()) {
      assertEquals(2, container.getReservedPriority().getPriority());
    }
    
    // Complete container
    scheduler.allocate(attId, new ArrayList<ResourceRequest>(),
        Arrays.asList(containerId), null, null);
    assertEquals(1024, scheduler.getRootQueueMetrics().getAvailableMB());
    assertEquals(4, scheduler.getRootQueueMetrics().getAvailableVirtualCores());
    
    // Schedule at opening
    scheduler.update();
    scheduler.handle(updateEvent);
    
    // Reserved container (at lower priority) should be run
    Collection<RMContainer> liveContainers = app.getLiveContainers();
    assertEquals(1, liveContainers.size());
    for (RMContainer liveContainer : liveContainers) {
      Assert.assertEquals(2, liveContainer.getContainer().getPriority().getPriority());
    }
    assertEquals(0, scheduler.getRootQueueMetrics().getAvailableMB());
    assertEquals(0, scheduler.getRootQueueMetrics().getAvailableVirtualCores());
  }
  
  @Test
  public void testAclSubmitApplication() throws Exception {
    // Set acl's
    conf.set(FairSchedulerConfiguration.ALLOCATION_FILE, ALLOC_FILE);

    PrintWriter out = new PrintWriter(new FileWriter(ALLOC_FILE));
    out.println("<?xml version=\"1.0\"?>");
    out.println("<allocations>");
    out.println("<queue name=\"root\">");
    out.println("  <aclSubmitApps> </aclSubmitApps>");
    out.println("  <aclAdministerApps> </aclAdministerApps>");
    out.println("  <queue name=\"queue1\">");
    out.println("    <aclSubmitApps>norealuserhasthisname</aclSubmitApps>");
    out.println("    <aclAdministerApps>norealuserhasthisname</aclAdministerApps>");
    out.println("  </queue>");
    out.println("</queue>");
    out.println("</allocations>");
    out.close();

    scheduler.reinitialize(conf, resourceManager.getRMContext());
    
    ApplicationAttemptId attId1 = createSchedulingRequest(1024, "queue1",
        "norealuserhasthisname", 1);
    ApplicationAttemptId attId2 = createSchedulingRequest(1024, "queue1",
        "norealuserhasthisname2", 1);

    FSSchedulerApp app1 = scheduler.getSchedulerApp(attId1);
    assertNotNull("The application was not allowed", app1);
    FSSchedulerApp app2 = scheduler.getSchedulerApp(attId2);
    assertNull("The application was allowed", app2);
  }
  
  @Test (timeout = 5000)
  public void testMultipleNodesSingleRackRequest() throws Exception {
    scheduler.reinitialize(conf, resourceManager.getRMContext());

    RMNode node1 =
        MockNodes
            .newNodeInfo(1, Resources.createResource(1024), 1, "127.0.0.1");
    RMNode node2 =
        MockNodes
            .newNodeInfo(1, Resources.createResource(1024), 2, "127.0.0.2");
    RMNode node3 =
        MockNodes
            .newNodeInfo(2, Resources.createResource(1024), 3, "127.0.0.3");
    NodeAddedSchedulerEvent nodeEvent1 = new NodeAddedSchedulerEvent(node1);
    scheduler.handle(nodeEvent1);
    NodeAddedSchedulerEvent nodeEvent2 = new NodeAddedSchedulerEvent(node2);
    scheduler.handle(nodeEvent2);
    
    ApplicationAttemptId appId = createAppAttemptId(this.APP_ID++, this.ATTEMPT_ID++);
    scheduler.addApplication(appId.getApplicationId(), "queue1", "user1");
    scheduler.addApplicationAttempt(appId, false);
    
    // 1 request with 2 nodes on the same rack. another request with 1 node on
    // a different rack
    List<ResourceRequest> asks = new ArrayList<ResourceRequest>();
    asks.add(createResourceRequest(1024, node1.getHostName(), 1, 1, true));
    asks.add(createResourceRequest(1024, node2.getHostName(), 1, 1, true));
    asks.add(createResourceRequest(1024, node3.getHostName(), 1, 1, true));
    asks.add(createResourceRequest(1024, node1.getRackName(), 1, 1, true));
    asks.add(createResourceRequest(1024, node3.getRackName(), 1, 1, true));
    asks.add(createResourceRequest(1024, ResourceRequest.ANY, 1, 2, true));

    scheduler.allocate(appId, asks, new ArrayList<ContainerId>(), null, null);
    
    // node 1 checks in
    scheduler.update();
    NodeUpdateSchedulerEvent updateEvent1 = new NodeUpdateSchedulerEvent(node1);
    scheduler.handle(updateEvent1);
    // should assign node local
    assertEquals(1, scheduler.getSchedulerApp(appId).getLiveContainers().size());

    // node 2 checks in
    scheduler.update();
    NodeUpdateSchedulerEvent updateEvent2 = new NodeUpdateSchedulerEvent(node2);
    scheduler.handle(updateEvent2);
    // should assign rack local
    assertEquals(2, scheduler.getSchedulerApp(appId).getLiveContainers().size());
  }
  
  @Test (timeout = 5000)
  public void testFifoWithinQueue() throws Exception {
    scheduler.reinitialize(conf, resourceManager.getRMContext());

    RMNode node1 =
        MockNodes
            .newNodeInfo(1, Resources.createResource(3072, 3), 1, "127.0.0.1");
    NodeAddedSchedulerEvent nodeEvent1 = new NodeAddedSchedulerEvent(node1);
    scheduler.handle(nodeEvent1);
    
    // Even if submitted at exact same time, apps will be deterministically
    // ordered by name.
    ApplicationAttemptId attId1 = createSchedulingRequest(1024, "queue1",
        "user1", 2);
    ApplicationAttemptId attId2 = createSchedulingRequest(1024, "queue1",
        "user1", 2);
    FSSchedulerApp app1 = scheduler.getSchedulerApp(attId1);
    FSSchedulerApp app2 = scheduler.getSchedulerApp(attId2);
    
    FSLeafQueue queue1 = scheduler.getQueueManager().getLeafQueue("queue1", true);
    queue1.setPolicy(new FifoPolicy());
    
    scheduler.update();

    // First two containers should go to app 1, third should go to app 2.
    // Because tests set assignmultiple to false, each heartbeat assigns a single
    // container.
    
    NodeUpdateSchedulerEvent updateEvent = new NodeUpdateSchedulerEvent(node1);

    scheduler.handle(updateEvent);
    assertEquals(1, app1.getLiveContainers().size());
    assertEquals(0, app2.getLiveContainers().size());
    
    scheduler.handle(updateEvent);
    assertEquals(2, app1.getLiveContainers().size());
    assertEquals(0, app2.getLiveContainers().size());
    
    scheduler.handle(updateEvent);
    assertEquals(2, app1.getLiveContainers().size());
    assertEquals(1, app2.getLiveContainers().size());
  }

  @Test(timeout = 3000)
<<<<<<< HEAD
  public void testMaxAssign() throws AllocationConfigurationException {
    // set required scheduler configs
    scheduler.assignMultiple = true;
    scheduler.getQueueManager().getLeafQueue("root.default", true)
        .setPolicy(SchedulingPolicy.getDefault());
=======
  public void testMaxAssign() throws Exception {
    conf.setBoolean(FairSchedulerConfiguration.ASSIGN_MULTIPLE, true);
    scheduler.reinitialize(conf, resourceManager.getRMContext());
>>>>>>> 6266273c

    RMNode node =
        MockNodes.newNodeInfo(1, Resources.createResource(16384, 16), 0,
            "127.0.0.1");
    NodeAddedSchedulerEvent nodeEvent = new NodeAddedSchedulerEvent(node);
    NodeUpdateSchedulerEvent updateEvent = new NodeUpdateSchedulerEvent(node);
    scheduler.handle(nodeEvent);

    ApplicationAttemptId attId =
        createSchedulingRequest(1024, "root.default", "user", 8);
    FSSchedulerApp app = scheduler.getSchedulerApp(attId);

    // set maxAssign to 2: only 2 containers should be allocated
    scheduler.maxAssign = 2;
    scheduler.update();
    scheduler.handle(updateEvent);
    assertEquals("Incorrect number of containers allocated", 2, app
        .getLiveContainers().size());

    // set maxAssign to -1: all remaining containers should be allocated
    scheduler.maxAssign = -1;
    scheduler.update();
    scheduler.handle(updateEvent);
    assertEquals("Incorrect number of containers allocated", 8, app
        .getLiveContainers().size());
  }

  /**
   * Test to verify the behavior of
   * {@link FSQueue#assignContainer(FSSchedulerNode)})
   * 
   * Create two queues under root (fifoQueue and fairParent), and two queues
   * under fairParent (fairChild1 and fairChild2). Submit two apps to the
   * fifoQueue and one each to the fairChild* queues, all apps requiring 4
   * containers each of the total 16 container capacity
   * 
   * Assert the number of containers for each app after 4, 8, 12 and 16 updates.
   * 
   * @throws Exception
   */
  @Test(timeout = 5000)
  public void testAssignContainer() throws Exception {
    scheduler.reinitialize(conf, resourceManager.getRMContext());

    final String user = "user1";
    final String fifoQueue = "fifo";
    final String fairParent = "fairParent";
    final String fairChild1 = fairParent + ".fairChild1";
    final String fairChild2 = fairParent + ".fairChild2";

    RMNode node1 =
        MockNodes
            .newNodeInfo(1, Resources.createResource(8192, 8), 1, "127.0.0.1");
    RMNode node2 =
        MockNodes
            .newNodeInfo(1, Resources.createResource(8192, 8), 2, "127.0.0.2");

    NodeAddedSchedulerEvent nodeEvent1 = new NodeAddedSchedulerEvent(node1);
    NodeAddedSchedulerEvent nodeEvent2 = new NodeAddedSchedulerEvent(node2);

    scheduler.handle(nodeEvent1);
    scheduler.handle(nodeEvent2);

    ApplicationAttemptId attId1 =
        createSchedulingRequest(1024, fifoQueue, user, 4);
    ApplicationAttemptId attId2 =
        createSchedulingRequest(1024, fairChild1, user, 4);
    ApplicationAttemptId attId3 =
        createSchedulingRequest(1024, fairChild2, user, 4);
    ApplicationAttemptId attId4 =
        createSchedulingRequest(1024, fifoQueue, user, 4);

    FSSchedulerApp app1 = scheduler.getSchedulerApp(attId1);
    FSSchedulerApp app2 = scheduler.getSchedulerApp(attId2);
    FSSchedulerApp app3 = scheduler.getSchedulerApp(attId3);
    FSSchedulerApp app4 = scheduler.getSchedulerApp(attId4);

    scheduler.getQueueManager().getLeafQueue(fifoQueue, true)
        .setPolicy(SchedulingPolicy.parse("fifo"));
    scheduler.update();

    NodeUpdateSchedulerEvent updateEvent1 = new NodeUpdateSchedulerEvent(node1);
    NodeUpdateSchedulerEvent updateEvent2 = new NodeUpdateSchedulerEvent(node2);

    for (int i = 0; i < 8; i++) {
      scheduler.handle(updateEvent1);
      scheduler.handle(updateEvent2);
      if ((i + 1) % 2 == 0) {
        // 4 node updates: fifoQueue should have received 2, and fairChild*
        // should have received one each
        String ERR =
            "Wrong number of assigned containers after " + (i + 1) + " updates";
        if (i < 4) {
          // app1 req still not met
          assertEquals(ERR, (i + 1), app1.getLiveContainers().size());
          assertEquals(ERR, 0, app4.getLiveContainers().size());
        } else {
          // app1 req has been met, app4 should be served now
          assertEquals(ERR, 4, app1.getLiveContainers().size());
          assertEquals(ERR, (i - 3), app4.getLiveContainers().size());
        }
        assertEquals(ERR, (i + 1) / 2, app2.getLiveContainers().size());
        assertEquals(ERR, (i + 1) / 2, app3.getLiveContainers().size());
      }
    }
  }
  
  @SuppressWarnings("unchecked")
  @Test
  public void testNotAllowSubmitApplication() throws Exception {
    // Set acl's
    conf.set(FairSchedulerConfiguration.ALLOCATION_FILE, ALLOC_FILE);
    PrintWriter out = new PrintWriter(new FileWriter(ALLOC_FILE));
    out.println("<?xml version=\"1.0\"?>");
    out.println("<allocations>");
    out.println("<queue name=\"root\">");
    out.println("  <aclSubmitApps> </aclSubmitApps>");
    out.println("  <aclAdministerApps> </aclAdministerApps>");
    out.println("  <queue name=\"queue1\">");
    out.println("    <aclSubmitApps>userallow</aclSubmitApps>");
    out.println("    <aclAdministerApps>userallow</aclAdministerApps>");
    out.println("  </queue>");
    out.println("</queue>");
    out.println("</allocations>");
    out.close();
    
    scheduler.reinitialize(conf, resourceManager.getRMContext());
    
    int appId = this.APP_ID++;
    String user = "usernotallow";
    String queue = "queue1";
    ApplicationId applicationId = MockApps.newAppID(appId);
    String name = MockApps.newAppName();
    ApplicationMasterService masterService =
        new ApplicationMasterService(resourceManager.getRMContext(), scheduler);
    ApplicationSubmissionContext submissionContext = new ApplicationSubmissionContextPBImpl();
    ContainerLaunchContext clc =
        BuilderUtils.newContainerLaunchContext(null, null, null, null,
            null, null);
    submissionContext.setApplicationId(applicationId);
    submissionContext.setAMContainerSpec(clc);
    RMApp application =
        new RMAppImpl(applicationId, resourceManager.getRMContext(), conf, name, user, 
          queue, submissionContext, scheduler, masterService,
          System.currentTimeMillis(), "YARN");
    resourceManager.getRMContext().getRMApps().putIfAbsent(applicationId, application);
    application.handle(new RMAppEvent(applicationId, RMAppEventType.START));

    final int MAX_TRIES=20;
    int numTries = 0;
    while (!application.getState().equals(RMAppState.SUBMITTED) &&
        numTries < MAX_TRIES) {
      try {
        Thread.sleep(100);
      } catch (InterruptedException ex) {ex.printStackTrace();}
      numTries++;
    }
    assertEquals("The application doesn't reach SUBMITTED.",
        RMAppState.SUBMITTED, application.getState());

    ApplicationAttemptId attId =
        ApplicationAttemptId.newInstance(applicationId, this.ATTEMPT_ID++);
    scheduler.addApplication(attId.getApplicationId(), queue, user);

    numTries = 0;
    while (application.getFinishTime() == 0 && numTries < MAX_TRIES) {
      try {
        Thread.sleep(100);
      } catch (InterruptedException ex) {ex.printStackTrace();}
      numTries++;
    }
    assertEquals(FinalApplicationStatus.FAILED, application.getFinalApplicationStatus());
  }
  
  @Test
  public void testReservationThatDoesntFit() throws IOException {
    scheduler.reinitialize(conf, resourceManager.getRMContext());

    RMNode node1 =
        MockNodes
            .newNodeInfo(1, Resources.createResource(1024), 1, "127.0.0.1");
    NodeAddedSchedulerEvent nodeEvent1 = new NodeAddedSchedulerEvent(node1);
    scheduler.handle(nodeEvent1);
    
    ApplicationAttemptId attId = createSchedulingRequest(2048, "queue1",
        "user1", 1);
    scheduler.update();
    NodeUpdateSchedulerEvent updateEvent = new NodeUpdateSchedulerEvent(node1);
    scheduler.handle(updateEvent);
    
    FSSchedulerApp app = scheduler.getSchedulerApp(attId);
    assertEquals(0, app.getLiveContainers().size());
    assertEquals(0, app.getReservedContainers().size());
    
    createSchedulingRequestExistingApplication(1024, 2, attId);
    scheduler.update();
    scheduler.handle(updateEvent);
    
    assertEquals(1, app.getLiveContainers().size());
    assertEquals(0, app.getReservedContainers().size());
  }
  
  @Test
  public void testRemoveNodeUpdatesRootQueueMetrics() throws IOException {
    scheduler.reinitialize(conf, resourceManager.getRMContext());

    assertEquals(0, scheduler.getRootQueueMetrics().getAvailableMB());
	assertEquals(0, scheduler.getRootQueueMetrics().getAvailableVirtualCores());
    
    RMNode node1 = MockNodes.newNodeInfo(1, Resources.createResource(1024, 4), 1,
        "127.0.0.1");
    NodeAddedSchedulerEvent addEvent = new NodeAddedSchedulerEvent(node1);
    scheduler.handle(addEvent);
    
    assertEquals(1024, scheduler.getRootQueueMetrics().getAvailableMB());
    assertEquals(4, scheduler.getRootQueueMetrics().getAvailableVirtualCores());
    scheduler.update(); // update shouldn't change things
    assertEquals(1024, scheduler.getRootQueueMetrics().getAvailableMB());
    assertEquals(4, scheduler.getRootQueueMetrics().getAvailableVirtualCores());
    
    NodeRemovedSchedulerEvent removeEvent = new NodeRemovedSchedulerEvent(node1);
    scheduler.handle(removeEvent);
    
    assertEquals(0, scheduler.getRootQueueMetrics().getAvailableMB());
    assertEquals(0, scheduler.getRootQueueMetrics().getAvailableVirtualCores());
    scheduler.update(); // update shouldn't change things
    assertEquals(0, scheduler.getRootQueueMetrics().getAvailableMB());
    assertEquals(0, scheduler.getRootQueueMetrics().getAvailableVirtualCores());
}

  @Test
  public void testStrictLocality() throws IOException {
    scheduler.reinitialize(conf, resourceManager.getRMContext());

    RMNode node1 = MockNodes.newNodeInfo(1, Resources.createResource(1024), 1, "127.0.0.1");
    NodeAddedSchedulerEvent nodeEvent1 = new NodeAddedSchedulerEvent(node1);
    scheduler.handle(nodeEvent1);

    RMNode node2 = MockNodes.newNodeInfo(1, Resources.createResource(1024), 2, "127.0.0.2");
    NodeAddedSchedulerEvent nodeEvent2 = new NodeAddedSchedulerEvent(node2);
    scheduler.handle(nodeEvent2);

    ApplicationAttemptId attId1 = createSchedulingRequest(1024, "queue1",
        "user1", 0);
    
    ResourceRequest nodeRequest = createResourceRequest(1024, node1.getHostName(), 1, 1, true);
    ResourceRequest rackRequest = createResourceRequest(1024, node1.getRackName(), 1, 1, false);
    ResourceRequest anyRequest = createResourceRequest(1024, ResourceRequest.ANY,
        1, 1, false);
    createSchedulingRequestExistingApplication(nodeRequest, attId1);
    createSchedulingRequestExistingApplication(rackRequest, attId1);
    createSchedulingRequestExistingApplication(anyRequest, attId1);

    scheduler.update();

    NodeUpdateSchedulerEvent node1UpdateEvent = new NodeUpdateSchedulerEvent(node1);
    NodeUpdateSchedulerEvent node2UpdateEvent = new NodeUpdateSchedulerEvent(node2);

    // no matter how many heartbeats, node2 should never get a container
    FSSchedulerApp app = scheduler.getSchedulerApp(attId1);
    for (int i = 0; i < 10; i++) {
      scheduler.handle(node2UpdateEvent);
      assertEquals(0, app.getLiveContainers().size());
      assertEquals(0, app.getReservedContainers().size());
    }
    // then node1 should get the container
    scheduler.handle(node1UpdateEvent);
    assertEquals(1, app.getLiveContainers().size());
  }
  
  @Test
  public void testCancelStrictLocality() throws IOException {
    scheduler.reinitialize(conf, resourceManager.getRMContext());

    RMNode node1 = MockNodes.newNodeInfo(1, Resources.createResource(1024), 1, "127.0.0.1");
    NodeAddedSchedulerEvent nodeEvent1 = new NodeAddedSchedulerEvent(node1);
    scheduler.handle(nodeEvent1);

    RMNode node2 = MockNodes.newNodeInfo(1, Resources.createResource(1024), 2, "127.0.0.2");
    NodeAddedSchedulerEvent nodeEvent2 = new NodeAddedSchedulerEvent(node2);
    scheduler.handle(nodeEvent2);

    ApplicationAttemptId attId1 = createSchedulingRequest(1024, "queue1",
        "user1", 0);
    
    ResourceRequest nodeRequest = createResourceRequest(1024, node1.getHostName(), 1, 1, true);
    ResourceRequest rackRequest = createResourceRequest(1024, "rack1", 1, 1, false);
    ResourceRequest anyRequest = createResourceRequest(1024, ResourceRequest.ANY,
        1, 1, false);
    createSchedulingRequestExistingApplication(nodeRequest, attId1);
    createSchedulingRequestExistingApplication(rackRequest, attId1);
    createSchedulingRequestExistingApplication(anyRequest, attId1);

    scheduler.update();

    NodeUpdateSchedulerEvent node2UpdateEvent = new NodeUpdateSchedulerEvent(node2);

    // no matter how many heartbeats, node2 should never get a container
    FSSchedulerApp app = scheduler.getSchedulerApp(attId1);
    for (int i = 0; i < 10; i++) {
      scheduler.handle(node2UpdateEvent);
      assertEquals(0, app.getLiveContainers().size());
    }
    
    // relax locality
    List<ResourceRequest> update = Arrays.asList(
        createResourceRequest(1024, node1.getHostName(), 1, 0, true),
        createResourceRequest(1024, "rack1", 1, 0, true),
        createResourceRequest(1024, ResourceRequest.ANY, 1, 1, true));
    scheduler.allocate(attId1, update, new ArrayList<ContainerId>(), null, null);
    
    // then node2 should get the container
    scheduler.handle(node2UpdateEvent);
    assertEquals(1, app.getLiveContainers().size());
  }

  /**
   * If we update our ask to strictly request a node, it doesn't make sense to keep
   * a reservation on another.
   */
  @Test
  public void testReservationsStrictLocality() throws IOException {
    scheduler.reinitialize(conf, resourceManager.getRMContext());

    RMNode node1 = MockNodes.newNodeInfo(1, Resources.createResource(1024), 1, "127.0.0.1");
    RMNode node2 = MockNodes.newNodeInfo(1, Resources.createResource(1024), 2, "127.0.0.2");
    NodeAddedSchedulerEvent nodeEvent2 = new NodeAddedSchedulerEvent(node1);
    scheduler.handle(nodeEvent2);

    ApplicationAttemptId attId = createSchedulingRequest(1024, "queue1",
        "user1", 0);
    FSSchedulerApp app = scheduler.getSchedulerApp(attId);
    
    ResourceRequest nodeRequest = createResourceRequest(1024, node2.getHostName(), 1, 2, true);
    ResourceRequest rackRequest = createResourceRequest(1024, "rack1", 1, 2, true);
    ResourceRequest anyRequest = createResourceRequest(1024, ResourceRequest.ANY,
        1, 2, false);
    createSchedulingRequestExistingApplication(nodeRequest, attId);
    createSchedulingRequestExistingApplication(rackRequest, attId);
    createSchedulingRequestExistingApplication(anyRequest, attId);
    
    scheduler.update();

    NodeUpdateSchedulerEvent nodeUpdateEvent = new NodeUpdateSchedulerEvent(node1);
    scheduler.handle(nodeUpdateEvent);
    assertEquals(1, app.getLiveContainers().size());
    scheduler.handle(nodeUpdateEvent);
    assertEquals(1, app.getReservedContainers().size());
    
    // now, make our request node-specific (on a different node)
    rackRequest = createResourceRequest(1024, "rack1", 1, 1, false);
    anyRequest = createResourceRequest(1024, ResourceRequest.ANY,
        1, 1, false);
    scheduler.allocate(attId, Arrays.asList(rackRequest, anyRequest),
        new ArrayList<ContainerId>(), null, null);

    scheduler.handle(nodeUpdateEvent);
    assertEquals(0, app.getReservedContainers().size());
  }
  
  @Test
  public void testNoMoreCpuOnNode() throws IOException {
    scheduler.reinitialize(conf, resourceManager.getRMContext());

    RMNode node1 = MockNodes.newNodeInfo(1, Resources.createResource(2048, 1),
        1, "127.0.0.1");
    NodeAddedSchedulerEvent nodeEvent1 = new NodeAddedSchedulerEvent(node1);
    scheduler.handle(nodeEvent1);
    
    ApplicationAttemptId attId = createSchedulingRequest(1024, 1, "default",
        "user1", 2);
    FSSchedulerApp app = scheduler.getSchedulerApp(attId);
    scheduler.update();

    NodeUpdateSchedulerEvent updateEvent = new NodeUpdateSchedulerEvent(node1);
    scheduler.handle(updateEvent);
    assertEquals(1, app.getLiveContainers().size());
    scheduler.handle(updateEvent);
    assertEquals(1, app.getLiveContainers().size());
  }

  @Test
  public void testBasicDRFAssignment() throws Exception {
    scheduler.reinitialize(conf, resourceManager.getRMContext());

    RMNode node = MockNodes.newNodeInfo(1, BuilderUtils.newResource(8192, 5));
    NodeAddedSchedulerEvent nodeEvent = new NodeAddedSchedulerEvent(node);
    scheduler.handle(nodeEvent);

    ApplicationAttemptId appAttId1 = createSchedulingRequest(2048, 1, "queue1",
        "user1", 2);
    FSSchedulerApp app1 = scheduler.getSchedulerApp(appAttId1);
    ApplicationAttemptId appAttId2 = createSchedulingRequest(1024, 2, "queue1",
        "user1", 2);
    FSSchedulerApp app2 = scheduler.getSchedulerApp(appAttId2);

    DominantResourceFairnessPolicy drfPolicy = new DominantResourceFairnessPolicy();
    drfPolicy.initialize(scheduler.getClusterCapacity());
    scheduler.getQueueManager().getQueue("queue1").setPolicy(drfPolicy);
    scheduler.update();

    // First both apps get a container
    // Then the first gets another container because its dominant share of
    // 2048/8192 is less than the other's of 2/5
    NodeUpdateSchedulerEvent updateEvent = new NodeUpdateSchedulerEvent(node);
    scheduler.handle(updateEvent);
    Assert.assertEquals(1, app1.getLiveContainers().size());
    Assert.assertEquals(0, app2.getLiveContainers().size());

    scheduler.handle(updateEvent);
    Assert.assertEquals(1, app1.getLiveContainers().size());
    Assert.assertEquals(1, app2.getLiveContainers().size());

    scheduler.handle(updateEvent);
    Assert.assertEquals(2, app1.getLiveContainers().size());
    Assert.assertEquals(1, app2.getLiveContainers().size());
  }

  /**
   * Two apps on one queue, one app on another
   */
  @Test
  public void testBasicDRFWithQueues() throws Exception {
    scheduler.reinitialize(conf, resourceManager.getRMContext());

    RMNode node = MockNodes.newNodeInfo(1, BuilderUtils.newResource(8192, 7),
        1, "127.0.0.1");
    NodeAddedSchedulerEvent nodeEvent = new NodeAddedSchedulerEvent(node);
    scheduler.handle(nodeEvent);

    ApplicationAttemptId appAttId1 = createSchedulingRequest(3072, 1, "queue1",
        "user1", 2);
    FSSchedulerApp app1 = scheduler.getSchedulerApp(appAttId1);
    ApplicationAttemptId appAttId2 = createSchedulingRequest(2048, 2, "queue1",
        "user1", 2);
    FSSchedulerApp app2 = scheduler.getSchedulerApp(appAttId2);
    ApplicationAttemptId appAttId3 = createSchedulingRequest(1024, 2, "queue2",
        "user1", 2);
    FSSchedulerApp app3 = scheduler.getSchedulerApp(appAttId3);
    
    DominantResourceFairnessPolicy drfPolicy = new DominantResourceFairnessPolicy();
    drfPolicy.initialize(scheduler.getClusterCapacity());
    scheduler.getQueueManager().getQueue("root").setPolicy(drfPolicy);
    scheduler.getQueueManager().getQueue("queue1").setPolicy(drfPolicy);
    scheduler.update();

    NodeUpdateSchedulerEvent updateEvent = new NodeUpdateSchedulerEvent(node);
    scheduler.handle(updateEvent);
    Assert.assertEquals(1, app1.getLiveContainers().size());
    scheduler.handle(updateEvent);
    Assert.assertEquals(1, app3.getLiveContainers().size());
    scheduler.handle(updateEvent);
    Assert.assertEquals(2, app3.getLiveContainers().size());
    scheduler.handle(updateEvent);
    Assert.assertEquals(1, app2.getLiveContainers().size());
  }
  
  @Test
  public void testDRFHierarchicalQueues() throws Exception {
    scheduler.reinitialize(conf, resourceManager.getRMContext());

    RMNode node = MockNodes.newNodeInfo(1, BuilderUtils.newResource(12288, 12),
        1, "127.0.0.1");
    NodeAddedSchedulerEvent nodeEvent = new NodeAddedSchedulerEvent(node);
    scheduler.handle(nodeEvent);

    ApplicationAttemptId appAttId1 = createSchedulingRequest(3074, 1, "queue1.subqueue1",
        "user1", 2);
    Thread.sleep(3); // so that start times will be different
    FSSchedulerApp app1 = scheduler.getSchedulerApp(appAttId1);
    ApplicationAttemptId appAttId2 = createSchedulingRequest(1024, 3, "queue1.subqueue1",
        "user1", 2);
    Thread.sleep(3); // so that start times will be different
    FSSchedulerApp app2 = scheduler.getSchedulerApp(appAttId2);
    ApplicationAttemptId appAttId3 = createSchedulingRequest(2048, 2, "queue1.subqueue2",
        "user1", 2);
    Thread.sleep(3); // so that start times will be different
    FSSchedulerApp app3 = scheduler.getSchedulerApp(appAttId3);
    ApplicationAttemptId appAttId4 = createSchedulingRequest(1024, 2, "queue2",
        "user1", 2);
    Thread.sleep(3); // so that start times will be different
    FSSchedulerApp app4 = scheduler.getSchedulerApp(appAttId4);
    
    DominantResourceFairnessPolicy drfPolicy = new DominantResourceFairnessPolicy();
    drfPolicy.initialize(scheduler.getClusterCapacity());
    scheduler.getQueueManager().getQueue("root").setPolicy(drfPolicy);
    scheduler.getQueueManager().getQueue("queue1").setPolicy(drfPolicy);
    scheduler.getQueueManager().getQueue("queue1.subqueue1").setPolicy(drfPolicy);
    scheduler.update();

    NodeUpdateSchedulerEvent updateEvent = new NodeUpdateSchedulerEvent(node);
    scheduler.handle(updateEvent);
    // app1 gets first container because it asked first
    Assert.assertEquals(1, app1.getLiveContainers().size());
    scheduler.handle(updateEvent);
    // app4 gets second container because it's on queue2
    Assert.assertEquals(1, app4.getLiveContainers().size());
    scheduler.handle(updateEvent);
    // app4 gets another container because queue2's dominant share of memory
    // is still less than queue1's of cpu
    Assert.assertEquals(2, app4.getLiveContainers().size());
    scheduler.handle(updateEvent);
    // app3 gets one because queue1 gets one and queue1.subqueue2 is behind
    // queue1.subqueue1
    Assert.assertEquals(1, app3.getLiveContainers().size());
    scheduler.handle(updateEvent);
    // app4 would get another one, but it doesn't have any requests
    // queue1.subqueue2 is still using less than queue1.subqueue1, so it
    // gets another
    Assert.assertEquals(2, app3.getLiveContainers().size());
    // queue1.subqueue1 is behind again, so it gets one, which it gives to app2
    scheduler.handle(updateEvent);
    Assert.assertEquals(1, app2.getLiveContainers().size());
    
    // at this point, we've used all our CPU up, so nobody else should get a container
    scheduler.handle(updateEvent);

    Assert.assertEquals(1, app1.getLiveContainers().size());
    Assert.assertEquals(1, app2.getLiveContainers().size());
    Assert.assertEquals(2, app3.getLiveContainers().size());
    Assert.assertEquals(2, app4.getLiveContainers().size());
  }

  @Test(timeout = 30000)
  public void testHostPortNodeName() throws Exception {
<<<<<<< HEAD
    scheduler.getConf().setBoolean(YarnConfiguration
        .RM_SCHEDULER_INCLUDE_PORT_IN_NODE_NAME, true);
    scheduler.reinitialize(scheduler.getConf(), 
=======
    conf.setBoolean(YarnConfiguration
        .RM_SCHEDULER_INCLUDE_PORT_IN_NODE_NAME, true);
    scheduler.reinitialize(conf, 
>>>>>>> 6266273c
        resourceManager.getRMContext());
    RMNode node1 = MockNodes.newNodeInfo(1, Resources.createResource(1024),
        1, "127.0.0.1", 1);
    NodeAddedSchedulerEvent nodeEvent1 = new NodeAddedSchedulerEvent(node1);
    scheduler.handle(nodeEvent1);

    RMNode node2 = MockNodes.newNodeInfo(1, Resources.createResource(1024),
        2, "127.0.0.1", 2);
    NodeAddedSchedulerEvent nodeEvent2 = new NodeAddedSchedulerEvent(node2);
    scheduler.handle(nodeEvent2);

    ApplicationAttemptId attId1 = createSchedulingRequest(1024, "queue1", 
        "user1", 0);

    ResourceRequest nodeRequest = createResourceRequest(1024, 
        node1.getNodeID().getHost() + ":" + node1.getNodeID().getPort(), 1,
        1, true);
    ResourceRequest rackRequest = createResourceRequest(1024, 
        node1.getRackName(), 1, 1, false);
    ResourceRequest anyRequest = createResourceRequest(1024, 
        ResourceRequest.ANY, 1, 1, false);
    createSchedulingRequestExistingApplication(nodeRequest, attId1);
    createSchedulingRequestExistingApplication(rackRequest, attId1);
    createSchedulingRequestExistingApplication(anyRequest, attId1);

    scheduler.update();

    NodeUpdateSchedulerEvent node1UpdateEvent = new 
        NodeUpdateSchedulerEvent(node1);
    NodeUpdateSchedulerEvent node2UpdateEvent = new 
        NodeUpdateSchedulerEvent(node2);

    // no matter how many heartbeats, node2 should never get a container  
<<<<<<< HEAD
    FSSchedulerApp app = scheduler.applications.get(attId1);
=======
    FSSchedulerApp app = scheduler.getSchedulerApp(attId1);
>>>>>>> 6266273c
    for (int i = 0; i < 10; i++) {
      scheduler.handle(node2UpdateEvent);
      assertEquals(0, app.getLiveContainers().size());
      assertEquals(0, app.getReservedContainers().size());
    }
    // then node1 should get the container  
    scheduler.handle(node1UpdateEvent);
    assertEquals(1, app.getLiveContainers().size());
  }

<<<<<<< HEAD
  @Test
  public void testConcurrentAccessOnApplications() throws Exception {
    FairScheduler fs = new FairScheduler();
    TestCapacityScheduler.verifyConcurrentAccessOnApplications(
        fs.applications, FSSchedulerApp.class);
=======
  private void verifyAppRunnable(ApplicationAttemptId attId, boolean runnable) {
    FSSchedulerApp app = scheduler.getSchedulerApp(attId);
    FSLeafQueue queue = app.getQueue();
    Collection<AppSchedulable> runnableApps =
        queue.getRunnableAppSchedulables();
    Collection<AppSchedulable> nonRunnableApps =
        queue.getNonRunnableAppSchedulables();
    assertEquals(runnable, runnableApps.contains(app.getAppSchedulable()));
    assertEquals(!runnable, nonRunnableApps.contains(app.getAppSchedulable()));
  }
  
  private void verifyQueueNumRunnable(String queueName, int numRunnableInQueue,
      int numNonRunnableInQueue) {
    FSLeafQueue queue = scheduler.getQueueManager().getLeafQueue(queueName, false);
    assertEquals(numRunnableInQueue,
        queue.getRunnableAppSchedulables().size());
    assertEquals(numNonRunnableInQueue,
        queue.getNonRunnableAppSchedulables().size());
  }
  
  @Test
  public void testUserAndQueueMaxRunningApps() throws Exception {
    conf.set(FairSchedulerConfiguration.ALLOCATION_FILE, ALLOC_FILE);

    PrintWriter out = new PrintWriter(new FileWriter(ALLOC_FILE));
    out.println("<?xml version=\"1.0\"?>");
    out.println("<allocations>");
    out.println("<queue name=\"queue1\">");
    out.println("<maxRunningApps>2</maxRunningApps>");
    out.println("</queue>");
    out.println("<user name=\"user1\">");
    out.println("<maxRunningApps>1</maxRunningApps>");
    out.println("</user>");
    out.println("</allocations>");
    out.close();
    
    scheduler.reinitialize(conf, resourceManager.getRMContext());
    
    // exceeds no limits
    ApplicationAttemptId attId1 = createSchedulingRequest(1024, "queue1", "user1");
    verifyAppRunnable(attId1, true);
    verifyQueueNumRunnable("queue1", 1, 0);
    // exceeds user limit
    ApplicationAttemptId attId2 = createSchedulingRequest(1024, "queue2", "user1");
    verifyAppRunnable(attId2, false);
    verifyQueueNumRunnable("queue2", 0, 1);
    // exceeds no limits
    ApplicationAttemptId attId3 = createSchedulingRequest(1024, "queue1", "user2");
    verifyAppRunnable(attId3, true);
    verifyQueueNumRunnable("queue1", 2, 0);
    // exceeds queue limit
    ApplicationAttemptId attId4 = createSchedulingRequest(1024, "queue1", "user2");
    verifyAppRunnable(attId4, false);
    verifyQueueNumRunnable("queue1", 2, 1);
    
    // Remove app 1 and both app 2 and app 4 should becomes runnable in its place
    AppAttemptRemovedSchedulerEvent appRemovedEvent1 =
        new AppAttemptRemovedSchedulerEvent(attId1, RMAppAttemptState.FINISHED, false);
    scheduler.handle(appRemovedEvent1);
    verifyAppRunnable(attId2, true);
    verifyQueueNumRunnable("queue2", 1, 0);
    verifyAppRunnable(attId4, true);
    verifyQueueNumRunnable("queue1", 2, 0);
    
    // A new app to queue1 should not be runnable
    ApplicationAttemptId attId5 = createSchedulingRequest(1024, "queue1", "user2");
    verifyAppRunnable(attId5, false);
    verifyQueueNumRunnable("queue1", 2, 1);
  }
  
  @Test
  public void testMaxRunningAppsHierarchicalQueues() throws Exception {
    conf.set(FairSchedulerConfiguration.ALLOCATION_FILE, ALLOC_FILE);
    MockClock clock = new MockClock();
    scheduler.setClock(clock);

    PrintWriter out = new PrintWriter(new FileWriter(ALLOC_FILE));
    out.println("<?xml version=\"1.0\"?>");
    out.println("<allocations>");
    out.println("<queue name=\"queue1\">");
    out.println("  <maxRunningApps>3</maxRunningApps>");
    out.println("  <queue name=\"sub1\"></queue>");
    out.println("  <queue name=\"sub2\"></queue>");
    out.println("  <queue name=\"sub3\">");
    out.println("    <maxRunningApps>1</maxRunningApps>");
    out.println("  </queue>");
    out.println("</queue>");
    out.println("</allocations>");
    out.close();
    
    scheduler.reinitialize(conf, resourceManager.getRMContext());
    
    // exceeds no limits
    ApplicationAttemptId attId1 = createSchedulingRequest(1024, "queue1.sub1", "user1");
    verifyAppRunnable(attId1, true);
    verifyQueueNumRunnable("queue1.sub1", 1, 0);
    clock.tick(10);
    // exceeds no limits
    ApplicationAttemptId attId2 = createSchedulingRequest(1024, "queue1.sub3", "user1");
    verifyAppRunnable(attId2, true);
    verifyQueueNumRunnable("queue1.sub3", 1, 0);
    clock.tick(10);
    // exceeds no limits
    ApplicationAttemptId attId3 = createSchedulingRequest(1024, "queue1.sub2", "user1");
    verifyAppRunnable(attId3, true);
    verifyQueueNumRunnable("queue1.sub2", 1, 0);
    clock.tick(10);
    // exceeds queue1 limit
    ApplicationAttemptId attId4 = createSchedulingRequest(1024, "queue1.sub2", "user1");
    verifyAppRunnable(attId4, false);
    verifyQueueNumRunnable("queue1.sub2", 1, 1);
    clock.tick(10);
    // exceeds sub3 limit
    ApplicationAttemptId attId5 = createSchedulingRequest(1024, "queue1.sub3", "user1");
    verifyAppRunnable(attId5, false);
    verifyQueueNumRunnable("queue1.sub3", 1, 1);
    clock.tick(10);
    
    // Even though the app was removed from sub3, the app from sub2 gets to go
    // because it came in first
    AppAttemptRemovedSchedulerEvent appRemovedEvent1 =
        new AppAttemptRemovedSchedulerEvent(attId2, RMAppAttemptState.FINISHED, false);
    scheduler.handle(appRemovedEvent1);
    verifyAppRunnable(attId4, true);
    verifyQueueNumRunnable("queue1.sub2", 2, 0);
    verifyAppRunnable(attId5, false);
    verifyQueueNumRunnable("queue1.sub3", 0, 1);

    // Now test removal of a non-runnable app
    AppAttemptRemovedSchedulerEvent appRemovedEvent2 =
        new AppAttemptRemovedSchedulerEvent(attId5, RMAppAttemptState.KILLED, true);
    scheduler.handle(appRemovedEvent2);
    assertEquals(0, scheduler.maxRunningEnforcer.usersNonRunnableApps
        .get("user1").size());
    // verify app gone in queue accounting
    verifyQueueNumRunnable("queue1.sub3", 0, 0);
    // verify it doesn't become runnable when there would be space for it
    AppAttemptRemovedSchedulerEvent appRemovedEvent3 =
        new AppAttemptRemovedSchedulerEvent(attId4, RMAppAttemptState.FINISHED, true);
    scheduler.handle(appRemovedEvent3);
    verifyQueueNumRunnable("queue1.sub2", 1, 0);
    verifyQueueNumRunnable("queue1.sub3", 0, 0);
  }

  @Test (timeout = 10000)
  public void testContinuousScheduling() throws Exception {
    // set continuous scheduling enabled
    FairScheduler fs = new FairScheduler();
    Configuration conf = createConfiguration();
    conf.setBoolean(FairSchedulerConfiguration.CONTINUOUS_SCHEDULING_ENABLED,
            true);
    fs.reinitialize(conf, resourceManager.getRMContext());
    Assert.assertTrue("Continuous scheduling should be enabled.",
            fs.isContinuousSchedulingEnabled());

    // Add two nodes
    RMNode node1 =
            MockNodes.newNodeInfo(1, Resources.createResource(8 * 1024, 8), 1,
                    "127.0.0.1");
    NodeAddedSchedulerEvent nodeEvent1 = new NodeAddedSchedulerEvent(node1);
    fs.handle(nodeEvent1);
    RMNode node2 =
            MockNodes.newNodeInfo(1, Resources.createResource(8 * 1024, 8), 2,
                    "127.0.0.2");
    NodeAddedSchedulerEvent nodeEvent2 = new NodeAddedSchedulerEvent(node2);
    fs.handle(nodeEvent2);

    // available resource
    Assert.assertEquals(fs.getClusterCapacity().getMemory(), 16 * 1024);
    Assert.assertEquals(fs.getClusterCapacity().getVirtualCores(), 16);

    // send application request
    ApplicationAttemptId appAttemptId =
            createAppAttemptId(this.APP_ID++, this.ATTEMPT_ID++);
    fs.addApplication(appAttemptId.getApplicationId(), "queue11", "user11");
    fs.addApplicationAttempt(appAttemptId, false);
    List<ResourceRequest> ask = new ArrayList<ResourceRequest>();
    ResourceRequest request =
            createResourceRequest(1024, 1, ResourceRequest.ANY, 1, 1, true);
    ask.add(request);
    fs.allocate(appAttemptId, ask, new ArrayList<ContainerId>(), null, null);

    // waiting for continuous_scheduler_sleep_time
    // at least one pass
    Thread.sleep(fs.getConf().getContinuousSchedulingSleepMs() + 500);

    FSSchedulerApp app = fs.getSchedulerApp(appAttemptId);
    // Wait until app gets resources.
    while (app.getCurrentConsumption().equals(Resources.none())) { }

    // check consumption
    Assert.assertEquals(1024, app.getCurrentConsumption().getMemory());
    Assert.assertEquals(1, app.getCurrentConsumption().getVirtualCores());

    // another request
    request =
            createResourceRequest(1024, 1, ResourceRequest.ANY, 2, 1, true);
    ask.clear();
    ask.add(request);
    fs.allocate(appAttemptId, ask, new ArrayList<ContainerId>(), null, null);

    // Wait until app gets resources
    while (app.getCurrentConsumption()
            .equals(Resources.createResource(1024, 1))) { }

    Assert.assertEquals(2048, app.getCurrentConsumption().getMemory());
    Assert.assertEquals(2, app.getCurrentConsumption().getVirtualCores());

    // 2 containers should be assigned to 2 nodes
    Set<NodeId> nodes = new HashSet<NodeId>();
    Iterator<RMContainer> it = app.getLiveContainers().iterator();
    while (it.hasNext()) {
      nodes.add(it.next().getContainer().getNodeId());
    }
    Assert.assertEquals(2, nodes.size());
>>>>>>> 6266273c
  }

  
  @Test
  public void testDontAllowUndeclaredPools() throws Exception{
<<<<<<< HEAD
    Configuration conf = createConfiguration();
    conf.setBoolean(FairSchedulerConfiguration.ALLOW_UNDECLARED_POOLS, false);
    conf.set(FairSchedulerConfiguration.ALLOCATION_FILE, ALLOC_FILE);
    scheduler.reinitialize(conf, resourceManager.getRMContext());
=======
    conf.setBoolean(FairSchedulerConfiguration.ALLOW_UNDECLARED_POOLS, false);
    conf.set(FairSchedulerConfiguration.ALLOCATION_FILE, ALLOC_FILE);
>>>>>>> 6266273c

    PrintWriter out = new PrintWriter(new FileWriter(ALLOC_FILE));
    out.println("<?xml version=\"1.0\"?>");
    out.println("<allocations>");
    out.println("<queue name=\"jerry\">");
    out.println("</queue>");
    out.println("</allocations>");
    out.close();

<<<<<<< HEAD
    QueueManager queueManager = scheduler.getQueueManager();
    queueManager.initialize();
=======
    scheduler.reinitialize(conf, resourceManager.getRMContext());
    QueueManager queueManager = scheduler.getQueueManager();
>>>>>>> 6266273c
    
    FSLeafQueue jerryQueue = queueManager.getLeafQueue("jerry", false);
    FSLeafQueue defaultQueue = queueManager.getLeafQueue("default", false);
    
    // Should get put into jerry
    createSchedulingRequest(1024, "jerry", "someuser");
<<<<<<< HEAD
    assertEquals(1, jerryQueue.getAppSchedulables().size());

    // Should get forced into default
    createSchedulingRequest(1024, "newqueue", "someuser");
    assertEquals(1, jerryQueue.getAppSchedulables().size());
    assertEquals(1, defaultQueue.getAppSchedulables().size());
=======
    assertEquals(1, jerryQueue.getRunnableAppSchedulables().size());

    // Should get forced into default
    createSchedulingRequest(1024, "newqueue", "someuser");
    assertEquals(1, jerryQueue.getRunnableAppSchedulables().size());
    assertEquals(1, defaultQueue.getRunnableAppSchedulables().size());
>>>>>>> 6266273c
    
    // Would get put into someuser because of user-as-default-queue, but should
    // be forced into default
    createSchedulingRequest(1024, "default", "someuser");
<<<<<<< HEAD
    assertEquals(1, jerryQueue.getAppSchedulables().size());
    assertEquals(2, defaultQueue.getAppSchedulables().size());
    
    // Should get put into jerry because of user-as-default-queue
    createSchedulingRequest(1024, "default", "jerry");
    assertEquals(2, jerryQueue.getAppSchedulables().size());
    assertEquals(2, defaultQueue.getAppSchedulables().size());
=======
    assertEquals(1, jerryQueue.getRunnableAppSchedulables().size());
    assertEquals(2, defaultQueue.getRunnableAppSchedulables().size());
    
    // Should get put into jerry because of user-as-default-queue
    createSchedulingRequest(1024, "default", "jerry");
    assertEquals(2, jerryQueue.getRunnableAppSchedulables().size());
    assertEquals(2, defaultQueue.getRunnableAppSchedulables().size());
>>>>>>> 6266273c
  }

  @SuppressWarnings("resource")
  @Test
  public void testBlacklistNodes() throws Exception {
<<<<<<< HEAD
=======
    scheduler.reinitialize(conf, resourceManager.getRMContext());

>>>>>>> 6266273c
    final int GB = 1024;
    String host = "127.0.0.1";
    RMNode node =
        MockNodes.newNodeInfo(1, Resources.createResource(16 * GB, 16),
            0, host);
    NodeAddedSchedulerEvent nodeEvent = new NodeAddedSchedulerEvent(node);
    NodeUpdateSchedulerEvent updateEvent = new NodeUpdateSchedulerEvent(node);
    scheduler.handle(nodeEvent);

    ApplicationAttemptId appAttemptId =
        createSchedulingRequest(GB, "root.default", "user", 1);
<<<<<<< HEAD
    FSSchedulerApp app = scheduler.applications.get(appAttemptId);
=======
    FSSchedulerApp app = scheduler.getSchedulerApp(appAttemptId);
>>>>>>> 6266273c

    // Verify the blacklist can be updated independent of requesting containers
    scheduler.allocate(appAttemptId, Collections.<ResourceRequest>emptyList(),
        Collections.<ContainerId>emptyList(),
        Collections.singletonList(host), null);
    assertTrue(app.isBlacklisted(host));
    scheduler.allocate(appAttemptId, Collections.<ResourceRequest>emptyList(),
        Collections.<ContainerId>emptyList(), null,
        Collections.singletonList(host));
<<<<<<< HEAD
    assertFalse(scheduler.applications.get(appAttemptId).isBlacklisted(host));
=======
    assertFalse(scheduler.getSchedulerApp(appAttemptId).isBlacklisted(host));
>>>>>>> 6266273c

    List<ResourceRequest> update = Arrays.asList(
        createResourceRequest(GB, node.getHostName(), 1, 0, true));

    // Verify a container does not actually get placed on the blacklisted host
    scheduler.allocate(appAttemptId, update,
        Collections.<ContainerId>emptyList(),
        Collections.singletonList(host), null);
    assertTrue(app.isBlacklisted(host));
    scheduler.update();
    scheduler.handle(updateEvent);
    assertEquals("Incorrect number of containers allocated", 0, app
        .getLiveContainers().size());

    // Verify a container gets placed on the empty blacklist
    scheduler.allocate(appAttemptId, update,
        Collections.<ContainerId>emptyList(), null,
        Collections.singletonList(host));
    assertFalse(app.isBlacklisted(host));
    createSchedulingRequest(GB, "root.default", "user", 1);
    scheduler.update();
    scheduler.handle(updateEvent);
    assertEquals("Incorrect number of containers allocated", 1, app
        .getLiveContainers().size());
  }
<<<<<<< HEAD
=======
  
  @Test
  public void testGetAppsInQueue() throws Exception {
    scheduler.reinitialize(conf, resourceManager.getRMContext());

    ApplicationAttemptId appAttId1 =
        createSchedulingRequest(1024, 1, "queue1.subqueue1", "user1");
    ApplicationAttemptId appAttId2 =
        createSchedulingRequest(1024, 1, "queue1.subqueue2", "user1");
    ApplicationAttemptId appAttId3 =
        createSchedulingRequest(1024, 1, "default", "user1");
    
    List<ApplicationAttemptId> apps =
        scheduler.getAppsInQueue("queue1.subqueue1");
    assertEquals(1, apps.size());
    assertEquals(appAttId1, apps.get(0));
    // with and without root prefix should work
    apps = scheduler.getAppsInQueue("root.queue1.subqueue1");
    assertEquals(1, apps.size());
    assertEquals(appAttId1, apps.get(0));
    
    apps = scheduler.getAppsInQueue("user1");
    assertEquals(1, apps.size());
    assertEquals(appAttId3, apps.get(0));
    // with and without root prefix should work
    apps = scheduler.getAppsInQueue("root.user1");
    assertEquals(1, apps.size());
    assertEquals(appAttId3, apps.get(0));

    // apps in subqueues should be included
    apps = scheduler.getAppsInQueue("queue1");
    Assert.assertEquals(2, apps.size());
    Set<ApplicationAttemptId> appAttIds = Sets.newHashSet(apps.get(0), apps.get(1));
    assertTrue(appAttIds.contains(appAttId1));
    assertTrue(appAttIds.contains(appAttId2));
  }

  @Test
  public void testAddAndRemoveAppFromFairScheduler() throws Exception {
    FairScheduler scheduler =
        (FairScheduler) resourceManager.getResourceScheduler();
    TestSchedulerUtils.verifyAppAddedAndRemovedFromScheduler(
      scheduler.getSchedulerApplications(), scheduler, "default");
  }
>>>>>>> 6266273c
}<|MERGE_RESOLUTION|>--- conflicted
+++ resolved
@@ -23,10 +23,6 @@
 import static org.junit.Assert.assertNotNull;
 import static org.junit.Assert.assertNull;
 import static org.junit.Assert.assertTrue;
-<<<<<<< HEAD
-import static org.junit.Assert.assertFalse;
-=======
->>>>>>> 6266273c
 import static org.junit.Assert.fail;
 
 import java.io.File;
@@ -48,13 +44,9 @@
 import junit.framework.Assert;
 
 import org.apache.hadoop.conf.Configuration;
-<<<<<<< HEAD
-import org.apache.hadoop.metrics2.lib.DefaultMetricsSystem;
-=======
 import org.apache.hadoop.fs.CommonConfigurationKeys;
 import org.apache.hadoop.metrics2.lib.DefaultMetricsSystem;
 import org.apache.hadoop.security.GroupMappingServiceProvider;
->>>>>>> 6266273c
 import org.apache.hadoop.yarn.MockApps;
 import org.apache.hadoop.yarn.api.records.ApplicationAttemptId;
 import org.apache.hadoop.yarn.api.records.ApplicationId;
@@ -86,11 +78,7 @@
 import org.apache.hadoop.yarn.server.resourcemanager.rmnode.RMNode;
 import org.apache.hadoop.yarn.server.resourcemanager.scheduler.QueueMetrics;
 import org.apache.hadoop.yarn.server.resourcemanager.scheduler.ResourceScheduler;
-<<<<<<< HEAD
-import org.apache.hadoop.yarn.server.resourcemanager.scheduler.capacity.TestCapacityScheduler;
-=======
 import org.apache.hadoop.yarn.server.resourcemanager.scheduler.TestSchedulerUtils;
->>>>>>> 6266273c
 import org.apache.hadoop.yarn.server.resourcemanager.scheduler.event.AppAddedSchedulerEvent;
 import org.apache.hadoop.yarn.server.resourcemanager.scheduler.event.AppAttemptAddedSchedulerEvent;
 import org.apache.hadoop.yarn.server.resourcemanager.scheduler.event.AppAttemptRemovedSchedulerEvent;
@@ -98,7 +86,6 @@
 import org.apache.hadoop.yarn.server.resourcemanager.scheduler.event.NodeRemovedSchedulerEvent;
 import org.apache.hadoop.yarn.server.resourcemanager.scheduler.event.NodeUpdateSchedulerEvent;
 import org.apache.hadoop.yarn.server.resourcemanager.scheduler.fair.policies.DominantResourceFairnessPolicy;
-import org.apache.hadoop.yarn.server.resourcemanager.scheduler.fair.policies.FairSharePolicy;
 import org.apache.hadoop.yarn.server.resourcemanager.scheduler.fair.policies.FifoPolicy;
 import org.apache.hadoop.yarn.server.utils.BuilderUtils;
 import org.apache.hadoop.yarn.util.Clock;
@@ -143,11 +130,7 @@
   @Before
   public void setUp() throws IOException {
     scheduler = new FairScheduler();
-<<<<<<< HEAD
-    Configuration conf = createConfiguration();
-=======
     conf = createConfiguration();
->>>>>>> 6266273c
     conf.setInt(YarnConfiguration.RM_SCHEDULER_MINIMUM_ALLOCATION_MB, 0);
     conf.setInt(FairSchedulerConfiguration.RM_SCHEDULER_INCREMENT_ALLOCATION_MB,
       1024);
@@ -162,10 +145,6 @@
     ((AsyncDispatcher)resourceManager.getRMContext().getDispatcher()).start();
     resourceManager.getRMContext().getStateStore().start();
 
-<<<<<<< HEAD
-    scheduler.reinitialize(conf, resourceManager.getRMContext());
-=======
->>>>>>> 6266273c
     // to initialize the master key
     resourceManager.getRMContainerTokenSecretManager().rollMasterKey();
   }
@@ -494,14 +473,9 @@
   }
 
   @Test
-<<<<<<< HEAD
-  public void testSchedulerRootQueueMetrics() throws InterruptedException {
-	  
-=======
   public void testSchedulerRootQueueMetrics() throws Exception {
     scheduler.reinitialize(conf, resourceManager.getRMContext());
 
->>>>>>> 6266273c
     // Add a node
     RMNode node1 = MockNodes.newNodeInfo(1, Resources.createResource(1024));
     NodeAddedSchedulerEvent nodeEvent1 = new NodeAddedSchedulerEvent(node1);
@@ -650,28 +624,6 @@
             null, null, null, false, false, 0, null, null), null, null, 0, null);
     appsMap.put(appAttemptId.getApplicationId(), rmApp);
     
-<<<<<<< HEAD
-    AppAddedSchedulerEvent appAddedEvent = new AppAddedSchedulerEvent(
-        appAttemptId, "default", "user1");
-    scheduler.handle(appAddedEvent);
-    assertEquals(1, scheduler.getQueueManager().getLeafQueue("user1", true)
-        .getAppSchedulables().size());
-    assertEquals(0, scheduler.getQueueManager().getLeafQueue("default", true)
-        .getAppSchedulables().size());
-    assertEquals("root.user1", rmApp.getQueue());
-
-    conf.set(FairSchedulerConfiguration.USER_AS_DEFAULT_QUEUE, "false");
-    scheduler.reinitialize(conf, resourceManager.getRMContext());
-    AppAddedSchedulerEvent appAddedEvent2 = new AppAddedSchedulerEvent(
-        createAppAttemptId(2, 1), "default", "user2");
-    scheduler.handle(appAddedEvent2);
-    assertEquals(1, scheduler.getQueueManager().getLeafQueue("user1", true)
-        .getAppSchedulables().size());
-    assertEquals(1, scheduler.getQueueManager().getLeafQueue("default", true)
-        .getAppSchedulables().size());
-    assertEquals(0, scheduler.getQueueManager().getLeafQueue("user2", true)
-        .getAppSchedulables().size());
-=======
     AppAddedSchedulerEvent appAddedEvent =
         new AppAddedSchedulerEvent(appAttemptId.getApplicationId(), "default",
           "user1");
@@ -794,26 +746,6 @@
     assertEquals("root.somequeue", scheduler.getSchedulerApp(appId).getQueueName());
     appId = createSchedulingRequest(1024, "default", "otheruser");
     assertEquals("root.default", scheduler.getSchedulerApp(appId).getQueueName());
->>>>>>> 6266273c
-  }
-  
-  @Test
-  public void testAssignToQueue() throws Exception {
-    Configuration conf = createConfiguration();
-    conf.set(FairSchedulerConfiguration.USER_AS_DEFAULT_QUEUE, "true");
-    scheduler.reinitialize(conf, resourceManager.getRMContext());
-    
-    RMApp rmApp1 = new MockRMApp(0, 0, RMAppState.NEW);
-    RMApp rmApp2 = new MockRMApp(1, 1, RMAppState.NEW);
-    
-    FSLeafQueue queue1 = scheduler.assignToQueue(rmApp1, "default", "asterix");
-    FSLeafQueue queue2 = scheduler.assignToQueue(rmApp2, "notdefault", "obelix");
-    
-    // assert FSLeafQueue's name is the correct name is the one set in the RMApp
-    assertEquals(rmApp1.getQueue(), queue1.getName());
-    assertEquals("root.asterix", rmApp1.getQueue());
-    assertEquals(rmApp2.getQueue(), queue2.getName());
-    assertEquals("root.notdefault", rmApp2.getQueue());
   }
 
   @Test
@@ -928,11 +860,7 @@
 
     // That queue should have one app
     assertEquals(1, scheduler.getQueueManager().getLeafQueue("user1", true)
-<<<<<<< HEAD
-        .getAppSchedulables().size());
-=======
         .getRunnableAppSchedulables().size());
->>>>>>> 6266273c
 
     AppAttemptRemovedSchedulerEvent appRemovedEvent1 = new AppAttemptRemovedSchedulerEvent(
         createAppAttemptId(1, 1), RMAppAttemptState.FINISHED, false);
@@ -942,132 +870,7 @@
 
     // Queue should have no apps
     assertEquals(0, scheduler.getQueueManager().getLeafQueue("user1", true)
-<<<<<<< HEAD
-        .getAppSchedulables().size());
-  }
-
-  @Test
-  public void testAllocationFileParsing() throws Exception {
-    Configuration conf = createConfiguration();
-    conf.set(FairSchedulerConfiguration.ALLOCATION_FILE, ALLOC_FILE);
-    scheduler.reinitialize(conf, resourceManager.getRMContext());
-
-    PrintWriter out = new PrintWriter(new FileWriter(ALLOC_FILE));
-    out.println("<?xml version=\"1.0\"?>");
-    out.println("<allocations>");
-    // Give queue A a minimum of 1024 M
-    out.println("<queue name=\"queueA\">");
-    out.println("<minResources>1024mb,0vcores</minResources>");
-    out.println("</queue>");
-    // Give queue B a minimum of 2048 M
-    out.println("<queue name=\"queueB\">");
-    out.println("<minResources>2048mb,0vcores</minResources>");
-    out.println("<aclAdministerApps>alice,bob admins</aclAdministerApps>");
-    out.println("<schedulingPolicy>fair</schedulingPolicy>");
-    out.println("</queue>");
-    // Give queue C no minimum
-    out.println("<queue name=\"queueC\">");
-    out.println("<aclSubmitApps>alice,bob admins</aclSubmitApps>");
-    out.println("</queue>");
-    // Give queue D a limit of 3 running apps
-    out.println("<queue name=\"queueD\">");
-    out.println("<maxRunningApps>3</maxRunningApps>");
-    out.println("</queue>");
-    // Give queue E a preemption timeout of one minute
-    out.println("<queue name=\"queueE\">");
-    out.println("<minSharePreemptionTimeout>60</minSharePreemptionTimeout>");
-    out.println("</queue>");
-    // Set default limit of apps per queue to 15
-    out.println("<queueMaxAppsDefault>15</queueMaxAppsDefault>");
-    // Set default limit of apps per user to 5
-    out.println("<userMaxAppsDefault>5</userMaxAppsDefault>");
-    // Give user1 a limit of 10 jobs
-    out.println("<user name=\"user1\">");
-    out.println("<maxRunningApps>10</maxRunningApps>");
-    out.println("</user>");
-    // Set default min share preemption timeout to 2 minutes
-    out.println("<defaultMinSharePreemptionTimeout>120"
-        + "</defaultMinSharePreemptionTimeout>");
-    // Set fair share preemption timeout to 5 minutes
-    out.println("<fairSharePreemptionTimeout>300</fairSharePreemptionTimeout>");
-    // Set default scheduling policy to DRF
-    out.println("<defaultQueueSchedulingPolicy>drf</defaultQueueSchedulingPolicy>");
-    out.println("</allocations>");
-    out.close();
-
-    QueueManager queueManager = scheduler.getQueueManager();
-    queueManager.initialize();
-
-    assertEquals(6, queueManager.getLeafQueues().size()); // 5 in file + default queue
-    assertEquals(Resources.createResource(0),
-        queueManager.getMinResources("root." + YarnConfiguration.DEFAULT_QUEUE_NAME));
-    assertEquals(Resources.createResource(0),
-        queueManager.getMinResources("root." + YarnConfiguration.DEFAULT_QUEUE_NAME));
-
-    assertEquals(Resources.createResource(1024, 0),
-        queueManager.getMinResources("root.queueA"));
-    assertEquals(Resources.createResource(2048, 0),
-        queueManager.getMinResources("root.queueB"));
-    assertEquals(Resources.createResource(0),
-        queueManager.getMinResources("root.queueC"));
-    assertEquals(Resources.createResource(0),
-        queueManager.getMinResources("root.queueD"));
-    assertEquals(Resources.createResource(0),
-        queueManager.getMinResources("root.queueE"));
-
-    assertEquals(15, queueManager.getQueueMaxApps("root." + YarnConfiguration.DEFAULT_QUEUE_NAME));
-    assertEquals(15, queueManager.getQueueMaxApps("root.queueA"));
-    assertEquals(15, queueManager.getQueueMaxApps("root.queueB"));
-    assertEquals(15, queueManager.getQueueMaxApps("root.queueC"));
-    assertEquals(3, queueManager.getQueueMaxApps("root.queueD"));
-    assertEquals(15, queueManager.getQueueMaxApps("root.queueE"));
-    assertEquals(10, queueManager.getUserMaxApps("user1"));
-    assertEquals(5, queueManager.getUserMaxApps("user2"));
-
-    // Root should get * ACL
-    assertEquals("*",queueManager.getQueueAcl("root",
-        QueueACL.ADMINISTER_QUEUE).getAclString());
-    assertEquals("*", queueManager.getQueueAcl("root",
-        QueueACL.SUBMIT_APPLICATIONS).getAclString());
-
-    // Unspecified queues should get default ACL
-    assertEquals(" ",queueManager.getQueueAcl("root.queueA",
-        QueueACL.ADMINISTER_QUEUE).getAclString());
-    assertEquals(" ", queueManager.getQueueAcl("root.queueA",
-        QueueACL.SUBMIT_APPLICATIONS).getAclString());
-
-    // Queue B ACL
-    assertEquals("alice,bob admins",queueManager.getQueueAcl("root.queueB",
-        QueueACL.ADMINISTER_QUEUE).getAclString());
-
-    // Queue C ACL
-    assertEquals("alice,bob admins",queueManager.getQueueAcl("root.queueC",
-        QueueACL.SUBMIT_APPLICATIONS).getAclString());
-
-    assertEquals(120000, queueManager.getMinSharePreemptionTimeout("root." + 
-        YarnConfiguration.DEFAULT_QUEUE_NAME));
-    assertEquals(120000, queueManager.getMinSharePreemptionTimeout("root.queueA"));
-    assertEquals(120000, queueManager.getMinSharePreemptionTimeout("root.queueB"));
-    assertEquals(120000, queueManager.getMinSharePreemptionTimeout("root.queueC"));
-    assertEquals(120000, queueManager.getMinSharePreemptionTimeout("root.queueD"));
-    assertEquals(120000, queueManager.getMinSharePreemptionTimeout("root.queueA"));
-    assertEquals(60000, queueManager.getMinSharePreemptionTimeout("root.queueE"));
-    assertEquals(300000, queueManager.getFairSharePreemptionTimeout());
-    
-    // Verify existing queues have default scheduling policy
-    assertEquals(DominantResourceFairnessPolicy.NAME,
-        queueManager.getQueue("root").getPolicy().getName());
-    assertEquals(DominantResourceFairnessPolicy.NAME,
-        queueManager.getQueue("root.queueA").getPolicy().getName());
-    // Verify default is overriden if specified explicitly
-    assertEquals(FairSharePolicy.NAME,
-        queueManager.getQueue("root.queueB").getPolicy().getName());
-    // Verify new queue gets default scheduling policy
-    assertEquals(DominantResourceFairnessPolicy.NAME,
-        queueManager.getLeafQueue("root.newqueue", true).getPolicy().getName());
-=======
         .getRunnableAppSchedulables().size());
->>>>>>> 6266273c
   }
 
   @Test
@@ -1108,10 +911,7 @@
   
   @Test
   public void testConfigureRootQueue() throws Exception {
-<<<<<<< HEAD
-    Configuration conf = createConfiguration();
     conf.set(FairSchedulerConfiguration.ALLOCATION_FILE, ALLOC_FILE);
-    scheduler.reinitialize(conf, resourceManager.getRMContext());
 
     PrintWriter out = new PrintWriter(new FileWriter(ALLOC_FILE));
     out.println("<?xml version=\"1.0\"?>");
@@ -1128,127 +928,15 @@
     out.println("</queue>");
     out.println("</allocations>");
     out.close();
-
+    
+    scheduler.reinitialize(conf, resourceManager.getRMContext());
     QueueManager queueManager = scheduler.getQueueManager();
-    queueManager.initialize();
     
     FSQueue root = queueManager.getRootQueue();
     assertTrue(root.getPolicy() instanceof DominantResourceFairnessPolicy);
     
     assertNotNull(queueManager.getLeafQueue("child1", false));
     assertNotNull(queueManager.getLeafQueue("child2", false));
-  }
-  
-  /**
-   * Verify that you can't place queues at the same level as the root queue in
-   * the allocations file.
-   */
-  @Test (expected = AllocationConfigurationException.class)
-  public void testQueueAlongsideRoot() throws Exception {
-    Configuration conf = createConfiguration();
-    conf.set(FairSchedulerConfiguration.ALLOCATION_FILE, ALLOC_FILE);
-    scheduler.reinitialize(conf, resourceManager.getRMContext());
-
-    PrintWriter out = new PrintWriter(new FileWriter(ALLOC_FILE));
-    out.println("<?xml version=\"1.0\"?>");
-    out.println("<allocations>");
-    out.println("<queue name=\"root\">");
-    out.println("</queue>");
-    out.println("<queue name=\"other\">");
-    out.println("</queue>");
-    out.println("</allocations>");
-    out.close();
-
-    QueueManager queueManager = scheduler.getQueueManager();
-    queueManager.initialize();
-  }
-  
-  @Test
-  public void testBackwardsCompatibleAllocationFileParsing() throws Exception {
-    Configuration conf = createConfiguration();
-=======
->>>>>>> 6266273c
-    conf.set(FairSchedulerConfiguration.ALLOCATION_FILE, ALLOC_FILE);
-
-    PrintWriter out = new PrintWriter(new FileWriter(ALLOC_FILE));
-    out.println("<?xml version=\"1.0\"?>");
-    out.println("<allocations>");
-    out.println("<defaultQueueSchedulingPolicy>fair</defaultQueueSchedulingPolicy>");
-    out.println("<queue name=\"root\">");
-    out.println("  <schedulingPolicy>drf</schedulingPolicy>");
-    out.println("  <queue name=\"child1\">");
-    out.println("    <minResources>1024mb,1vcores</minResources>");
-    out.println("  </queue>");
-    out.println("  <queue name=\"child2\">");
-    out.println("    <minResources>1024mb,4vcores</minResources>");
-    out.println("  </queue>");
-    out.println("</queue>");
-    out.println("</allocations>");
-    out.close();
-    
-    scheduler.reinitialize(conf, resourceManager.getRMContext());
-    QueueManager queueManager = scheduler.getQueueManager();
-<<<<<<< HEAD
-    queueManager.initialize();
-
-    assertEquals(6, queueManager.getLeafQueues().size()); // 5 in file + default queue
-    assertEquals(Resources.createResource(0),
-        queueManager.getMinResources("root." + YarnConfiguration.DEFAULT_QUEUE_NAME));
-    assertEquals(Resources.createResource(0),
-        queueManager.getMinResources("root." + YarnConfiguration.DEFAULT_QUEUE_NAME));
-
-    assertEquals(Resources.createResource(1024, 0),
-        queueManager.getMinResources("root.queueA"));
-    assertEquals(Resources.createResource(2048, 0),
-        queueManager.getMinResources("root.queueB"));
-    assertEquals(Resources.createResource(0),
-        queueManager.getMinResources("root.queueC"));
-    assertEquals(Resources.createResource(0),
-        queueManager.getMinResources("root.queueD"));
-    assertEquals(Resources.createResource(0),
-        queueManager.getMinResources("root.queueE"));
-
-    assertEquals(15, queueManager.getQueueMaxApps("root." + YarnConfiguration.DEFAULT_QUEUE_NAME));
-    assertEquals(15, queueManager.getQueueMaxApps("root.queueA"));
-    assertEquals(15, queueManager.getQueueMaxApps("root.queueB"));
-    assertEquals(15, queueManager.getQueueMaxApps("root.queueC"));
-    assertEquals(3, queueManager.getQueueMaxApps("root.queueD"));
-    assertEquals(15, queueManager.getQueueMaxApps("root.queueE"));
-    assertEquals(10, queueManager.getUserMaxApps("user1"));
-    assertEquals(5, queueManager.getUserMaxApps("user2"));
-
-    // Unspecified queues should get default ACL
-    assertEquals(" ", queueManager.getQueueAcl("root.queueA",
-        QueueACL.ADMINISTER_QUEUE).getAclString());
-    assertEquals(" ", queueManager.getQueueAcl("root.queueA",
-        QueueACL.SUBMIT_APPLICATIONS).getAclString());
-
-    // Queue B ACL
-    assertEquals("alice,bob admins", queueManager.getQueueAcl("root.queueB",
-        QueueACL.ADMINISTER_QUEUE).getAclString());
-
-    // Queue C ACL
-    assertEquals("alice,bob admins", queueManager.getQueueAcl("root.queueC",
-        QueueACL.SUBMIT_APPLICATIONS).getAclString());
-
-
-    assertEquals(120000, queueManager.getMinSharePreemptionTimeout("root." +
-        YarnConfiguration.DEFAULT_QUEUE_NAME));
-    assertEquals(120000, queueManager.getMinSharePreemptionTimeout("root.queueA"));
-    assertEquals(120000, queueManager.getMinSharePreemptionTimeout("root.queueB"));
-    assertEquals(120000, queueManager.getMinSharePreemptionTimeout("root.queueC"));
-    assertEquals(120000, queueManager.getMinSharePreemptionTimeout("root.queueD"));
-    assertEquals(120000, queueManager.getMinSharePreemptionTimeout("root.queueA"));
-    assertEquals(60000, queueManager.getMinSharePreemptionTimeout("root.queueE"));
-    assertEquals(300000, queueManager.getFairSharePreemptionTimeout());
-=======
-    
-    FSQueue root = queueManager.getRootQueue();
-    assertTrue(root.getPolicy() instanceof DominantResourceFairnessPolicy);
-    
-    assertNotNull(queueManager.getLeafQueue("child1", false));
-    assertNotNull(queueManager.getLeafQueue("child2", false));
->>>>>>> 6266273c
   }
   
   @Test (timeout = 5000)
@@ -1930,17 +1618,9 @@
   }
 
   @Test(timeout = 3000)
-<<<<<<< HEAD
-  public void testMaxAssign() throws AllocationConfigurationException {
-    // set required scheduler configs
-    scheduler.assignMultiple = true;
-    scheduler.getQueueManager().getLeafQueue("root.default", true)
-        .setPolicy(SchedulingPolicy.getDefault());
-=======
   public void testMaxAssign() throws Exception {
     conf.setBoolean(FairSchedulerConfiguration.ASSIGN_MULTIPLE, true);
     scheduler.reinitialize(conf, resourceManager.getRMContext());
->>>>>>> 6266273c
 
     RMNode node =
         MockNodes.newNodeInfo(1, Resources.createResource(16384, 16), 0,
@@ -2466,15 +2146,9 @@
 
   @Test(timeout = 30000)
   public void testHostPortNodeName() throws Exception {
-<<<<<<< HEAD
-    scheduler.getConf().setBoolean(YarnConfiguration
-        .RM_SCHEDULER_INCLUDE_PORT_IN_NODE_NAME, true);
-    scheduler.reinitialize(scheduler.getConf(), 
-=======
     conf.setBoolean(YarnConfiguration
         .RM_SCHEDULER_INCLUDE_PORT_IN_NODE_NAME, true);
     scheduler.reinitialize(conf, 
->>>>>>> 6266273c
         resourceManager.getRMContext());
     RMNode node1 = MockNodes.newNodeInfo(1, Resources.createResource(1024),
         1, "127.0.0.1", 1);
@@ -2508,11 +2182,7 @@
         NodeUpdateSchedulerEvent(node2);
 
     // no matter how many heartbeats, node2 should never get a container  
-<<<<<<< HEAD
-    FSSchedulerApp app = scheduler.applications.get(attId1);
-=======
     FSSchedulerApp app = scheduler.getSchedulerApp(attId1);
->>>>>>> 6266273c
     for (int i = 0; i < 10; i++) {
       scheduler.handle(node2UpdateEvent);
       assertEquals(0, app.getLiveContainers().size());
@@ -2523,13 +2193,6 @@
     assertEquals(1, app.getLiveContainers().size());
   }
 
-<<<<<<< HEAD
-  @Test
-  public void testConcurrentAccessOnApplications() throws Exception {
-    FairScheduler fs = new FairScheduler();
-    TestCapacityScheduler.verifyConcurrentAccessOnApplications(
-        fs.applications, FSSchedulerApp.class);
-=======
   private void verifyAppRunnable(ApplicationAttemptId attId, boolean runnable) {
     FSSchedulerApp app = scheduler.getSchedulerApp(attId);
     FSLeafQueue queue = app.getQueue();
@@ -2745,21 +2408,13 @@
       nodes.add(it.next().getContainer().getNodeId());
     }
     Assert.assertEquals(2, nodes.size());
->>>>>>> 6266273c
   }
 
   
   @Test
   public void testDontAllowUndeclaredPools() throws Exception{
-<<<<<<< HEAD
-    Configuration conf = createConfiguration();
     conf.setBoolean(FairSchedulerConfiguration.ALLOW_UNDECLARED_POOLS, false);
     conf.set(FairSchedulerConfiguration.ALLOCATION_FILE, ALLOC_FILE);
-    scheduler.reinitialize(conf, resourceManager.getRMContext());
-=======
-    conf.setBoolean(FairSchedulerConfiguration.ALLOW_UNDECLARED_POOLS, false);
-    conf.set(FairSchedulerConfiguration.ALLOCATION_FILE, ALLOC_FILE);
->>>>>>> 6266273c
 
     PrintWriter out = new PrintWriter(new FileWriter(ALLOC_FILE));
     out.println("<?xml version=\"1.0\"?>");
@@ -2769,47 +2424,24 @@
     out.println("</allocations>");
     out.close();
 
-<<<<<<< HEAD
+    scheduler.reinitialize(conf, resourceManager.getRMContext());
     QueueManager queueManager = scheduler.getQueueManager();
-    queueManager.initialize();
-=======
-    scheduler.reinitialize(conf, resourceManager.getRMContext());
-    QueueManager queueManager = scheduler.getQueueManager();
->>>>>>> 6266273c
     
     FSLeafQueue jerryQueue = queueManager.getLeafQueue("jerry", false);
     FSLeafQueue defaultQueue = queueManager.getLeafQueue("default", false);
     
     // Should get put into jerry
     createSchedulingRequest(1024, "jerry", "someuser");
-<<<<<<< HEAD
-    assertEquals(1, jerryQueue.getAppSchedulables().size());
-
-    // Should get forced into default
-    createSchedulingRequest(1024, "newqueue", "someuser");
-    assertEquals(1, jerryQueue.getAppSchedulables().size());
-    assertEquals(1, defaultQueue.getAppSchedulables().size());
-=======
     assertEquals(1, jerryQueue.getRunnableAppSchedulables().size());
 
     // Should get forced into default
     createSchedulingRequest(1024, "newqueue", "someuser");
     assertEquals(1, jerryQueue.getRunnableAppSchedulables().size());
     assertEquals(1, defaultQueue.getRunnableAppSchedulables().size());
->>>>>>> 6266273c
     
     // Would get put into someuser because of user-as-default-queue, but should
     // be forced into default
     createSchedulingRequest(1024, "default", "someuser");
-<<<<<<< HEAD
-    assertEquals(1, jerryQueue.getAppSchedulables().size());
-    assertEquals(2, defaultQueue.getAppSchedulables().size());
-    
-    // Should get put into jerry because of user-as-default-queue
-    createSchedulingRequest(1024, "default", "jerry");
-    assertEquals(2, jerryQueue.getAppSchedulables().size());
-    assertEquals(2, defaultQueue.getAppSchedulables().size());
-=======
     assertEquals(1, jerryQueue.getRunnableAppSchedulables().size());
     assertEquals(2, defaultQueue.getRunnableAppSchedulables().size());
     
@@ -2817,17 +2449,13 @@
     createSchedulingRequest(1024, "default", "jerry");
     assertEquals(2, jerryQueue.getRunnableAppSchedulables().size());
     assertEquals(2, defaultQueue.getRunnableAppSchedulables().size());
->>>>>>> 6266273c
   }
 
   @SuppressWarnings("resource")
   @Test
   public void testBlacklistNodes() throws Exception {
-<<<<<<< HEAD
-=======
-    scheduler.reinitialize(conf, resourceManager.getRMContext());
-
->>>>>>> 6266273c
+    scheduler.reinitialize(conf, resourceManager.getRMContext());
+
     final int GB = 1024;
     String host = "127.0.0.1";
     RMNode node =
@@ -2839,11 +2467,7 @@
 
     ApplicationAttemptId appAttemptId =
         createSchedulingRequest(GB, "root.default", "user", 1);
-<<<<<<< HEAD
-    FSSchedulerApp app = scheduler.applications.get(appAttemptId);
-=======
     FSSchedulerApp app = scheduler.getSchedulerApp(appAttemptId);
->>>>>>> 6266273c
 
     // Verify the blacklist can be updated independent of requesting containers
     scheduler.allocate(appAttemptId, Collections.<ResourceRequest>emptyList(),
@@ -2853,11 +2477,7 @@
     scheduler.allocate(appAttemptId, Collections.<ResourceRequest>emptyList(),
         Collections.<ContainerId>emptyList(), null,
         Collections.singletonList(host));
-<<<<<<< HEAD
-    assertFalse(scheduler.applications.get(appAttemptId).isBlacklisted(host));
-=======
     assertFalse(scheduler.getSchedulerApp(appAttemptId).isBlacklisted(host));
->>>>>>> 6266273c
 
     List<ResourceRequest> update = Arrays.asList(
         createResourceRequest(GB, node.getHostName(), 1, 0, true));
@@ -2883,8 +2503,6 @@
     assertEquals("Incorrect number of containers allocated", 1, app
         .getLiveContainers().size());
   }
-<<<<<<< HEAD
-=======
   
   @Test
   public void testGetAppsInQueue() throws Exception {
@@ -2929,5 +2547,4 @@
     TestSchedulerUtils.verifyAppAddedAndRemovedFromScheduler(
       scheduler.getSchedulerApplications(), scheduler, "default");
   }
->>>>>>> 6266273c
 }